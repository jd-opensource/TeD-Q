{
 "cells": [
  {
   "cell_type": "markdown",
   "id": "b4e76d7f",
   "metadata": {},
   "source": [
    "# Many body localization in 1-D qubit array\n",
    "\n",
    "This simulation is based on the paper -- \"Quantum Neuronal Sensing of Quantum Many-Body States on a 61-Qubit\n",
    "Programmable Superconducting Processor\", and aimed to demostrate the performance of quantum machine learning viaTeD-Q module. We further modify to 1-D qubit array to test the computing limit of the TeD-Q package\n",
    "### Many Body localization\n",
    "Many-body localization is a quantum phenomenon of an isolated many-body quantum system. The system tend to preserve the initial state under large disorder, known as localized state. On the other hand, with small disorder, the system tend to fall into the thermalization, that is, the infomation of initial state is washed out, known as ergodic state.\n",
    "\n",
    "<img src=\"images/mbl_1d.png\" width=600 />\n",
    "(figure adapted from [2])\n",
    "\n",
    "### Circuit design\n",
    "The circuit design follows the one proposed in the paper. The circuit starts with an preparation stage for Neel state and followed by a system Hamiltonian with controllable disorder power. After that, the circuit is embeded with a variational cirucit via digital-analog architecture[1]. Finally, the measurement on first qubit is the output stage. We train the output probability to distinguish localized state from ergodic state.\n",
    "\n",
    "\n",
    "### About this simulation\n",
    "This circuit is suitable for the demostration of the computing power of TeD-Q package due to its complexity. In the simulated hamilonian of the system, the qubits was connected to all of its neighbor qubits. For a 1-D qubits array, such connection will introduce lot of 2-qubit operation and single-qubit operation, which becomes too complicated for the conventional quantum machine learning simulator.\n",
    "\n",
    "## Reference\n",
    "1. https://arxiv.org/pdf/2201.05957.pdf\n",
    "2. https://arxiv.org/pdf/1804.11065.pdf\n",
    "3. https://arxiv.org/pdf/1711.03145.pdf"
   ]
  },
  {
   "cell_type": "code",
   "execution_count": 1,
   "id": "6a21aced",
   "metadata": {},
   "outputs": [],
   "source": [
    "import sys\n",
    "sys.path.append('..')\n",
    "import torch\n",
    "import tedq as qai\n",
    "import numpy as np\n",
    "import math\n",
    "from torch.optim import lr_scheduler\n",
    "import torch.nn as nn"
   ]
  },
  {
   "cell_type": "markdown",
   "id": "81f819e3",
   "metadata": {},
   "source": [
    "### init parameters"
   ]
  },
  {
   "cell_type": "code",
   "execution_count": 2,
   "id": "de466cce",
   "metadata": {},
   "outputs": [],
   "source": [
    "n_size = 3\n",
    "n_epoch = 100\n",
    "n_train = 200\n",
    "n_test = 50\n",
    "\n",
    "lr = 0.01\n",
    "gamma_lr_scheduler = 0.2\n",
    "\n",
    "n_qubits= n_size\n",
    "t_d = 200e-9 #ns\n",
    "h_bar = 1\n",
    "g = 2.185e6 #MHz\n",
    "h_erg = 1e6 # MHZ\n",
    "h_loc = 40e6  # MHz"
   ]
  },
  {
   "cell_type": "markdown",
   "id": "29798066",
   "metadata": {},
   "source": [
    "### Circuit definition"
   ]
  },
  {
   "cell_type": "code",
   "execution_count": 3,
   "id": "f2e69f4a",
   "metadata": {},
   "outputs": [],
   "source": [
    "def getIndex(i, j):\n",
    "    return n_size*i+j\n",
    "def Hd(idx, jdx, di):\n",
    "    #qai.RZ(2*h_bar*di*t_d, qubits=[jdx], trainable_params=[])\n",
    "    qai.RZ(di, qubits=[jdx])\n",
    "    H0(idx, jdx)\n",
    "    \n",
    "def H0(idx, jdx):\n",
    "    qai.Hadamard(qubits=[idx])\n",
    "    qai.Hadamard(qubits=[jdx])\n",
    "    qai.CNOT(qubits=[idx, jdx])\n",
    "    qai.RZ(torch.Tensor([g*h_bar*t_d]), qubits=[jdx], trainable_params=[])\n",
    "    qai.CNOT(qubits=[idx, jdx])\n",
    "    qai.Hadamard(qubits=[idx])\n",
    "    qai.Hadamard(qubits=[jdx])\n",
    "    \n",
    "    qai.S(qubits=[idx])\n",
    "    qai.S(qubits=[jdx])\n",
    "    qai.Hadamard(qubits=[idx])\n",
    "    qai.Hadamard(qubits=[jdx])\n",
    "    qai.CNOT(qubits=[idx, jdx])\n",
    "    qai.RZ(torch.Tensor([g*h_bar*t_d]), qubits=[jdx], trainable_params=[])\n",
    "    qai.CNOT(qubits=[idx, jdx])\n",
    "    qai.Hadamard(qubits=[idx])\n",
    "    qai.Hadamard(qubits=[jdx])\n",
    "    qai.PhaseShift(torch.tensor(-math.pi/2.), qubits=[idx], trainable_params=[])\n",
    "    qai.PhaseShift(torch.tensor(-math.pi/2.), qubits=[jdx], trainable_params=[])\n",
    "\n",
    "def partial_connected():\n",
    "    for i in range(0, n_qubits-7, 5):\n",
    "        qai.CNOT(qubits=[i, i+7])\n",
    "\n",
    "\n",
    "def circuitDef(d, params):\n",
    "    params = params.view(-1)\n",
    "     \n",
    "    # Neel state\n",
    "    for i in range(n_qubits):\n",
    "        if i%2==0:\n",
    "            qai.PauliX(qubits=[i])\n",
    "    \n",
    "    # Hd td\n",
    "    count = 0\n",
    "    for i in range(n_qubits):\n",
    "        if i>=0 and i+1<n_qubits:# (n_size-1)*n_size\n",
    "            Hd(i+1, i, d[count])\n",
    "            count+=1\n",
    "        if i-1>=0 and i<n_qubits:# (n_size-1)*n_size\n",
    "            Hd(i-1, i, d[count])\n",
    "            count+=1    \n",
    "            \n",
    "    # Trainable theta and phi\n",
    "    for i in range(n_qubits):\n",
    "        #print(i)\n",
    "        qai.RZ(params[2*i], qubits=[i])\n",
    "        qai.RX(params[2*i+1], qubits=[i])\n",
    "        qai.RZ(-params[2*i], qubits=[i])\n",
    "    \n",
    "    # Partial connection to increase complexity\n",
    "    partial_connected()\n",
    "    \n",
    "    # H0 dt \n",
    "    for i in range(n_size):\n",
    "        if i+1>=0 and i+1<n_qubits:# (n_size-1)*n_size\n",
    "            H0(i+1, i)\n",
    "        if i-1>=0 and i-1<n_qubits:# (n_size-1)*n_size\n",
    "            H0(i-1, i)\n",
    "            \n",
    "    # Last rotation  \n",
    "    qai.RZ(params[2*n_qubits], qubits=[n_qubits-1])\n",
    "    qai.RX(params[2*n_qubits+1], qubits=[n_qubits-1])\n",
    "    qai.RZ(-params[2*n_qubits], qubits=[n_qubits-1])\n",
    "\n",
    "    # Measurement\n",
    "    qai.measurement.probs(qubits=[n_qubits-1])\n",
    "    \n"
   ]
  },
  {
   "cell_type": "code",
   "execution_count": 4,
   "id": "be25dade-6784-4671-b93f-715d9feb817c",
   "metadata": {},
   "outputs": [],
   "source": [
    "N = (n_size-1)*2"
   ]
  },
  {
   "cell_type": "code",
   "execution_count": 5,
   "id": "e2119d9e",
   "metadata": {},
   "outputs": [],
   "source": [
    "circuit = qai.Circuit(circuitDef, n_qubits, torch.rand(N), torch.rand(n_qubits+1,2))"
   ]
  },
  {
   "cell_type": "markdown",
   "id": "3a630263",
   "metadata": {},
   "source": [
    "### Draw the circuit"
   ]
  },
  {
   "cell_type": "code",
   "execution_count": 6,
   "id": "c05191d0",
   "metadata": {},
   "outputs": [
    {
     "data": {
      "image/png": "iVBORw0KGgoAAAANSUhEUgAADdsAAACTCAYAAADMHCFGAAAABHNCSVQICAgIfAhkiAAAAAlwSFlzAAAuIwAALiMBeKU/dgAAADh0RVh0U29mdHdhcmUAbWF0cGxvdGxpYiB2ZXJzaW9uMy4yLjEsIGh0dHA6Ly9tYXRwbG90bGliLm9yZy+j8jraAAAgAElEQVR4nOzdd5gURf7H8U8tQQkqWURAQFABORQDBhQ9xISgHqj8DKcYEDAgnnAqEkRUFBUUczoV9QQVA3IeYkLlzHKe6KkEEc9wiuFUgiJbvz9mFobd2Z3e3emunq7363n2eXZ7eudb36ma6q7qrhljrRUAAAAAAAAAAAAAAAAAAAAAAAAAAD4rcl0AAAAAAAAAAAAAAAAAAAAAAAAAAABcY7EdAAAAAAAAAAAAAAAAAAAAAAAAAMB7LLYDAAAAAAAAAAAAAAAAAAAAAAAAAHiPxXYAAAAAAAAAAAAAAAAAAAAAAAAAAO+x2A4AAAAAAAAAAAAAAAAAAAAAAAAA4D0W2wEAAAAAAAAAAAAAAAAAAAAAAAAAvMdiOwAAAAAAAAAAAAAAAAAAAAAAAACA91hsBwAAAAAAAAAAAAAAAAAAAAAAAADwHovtAAAAAAAAAAAAAAAAAAAAAAAAAADeY7EdAAAAAAAAAAAAAAAAAAAAAAAAAMB7LLYDAAAAAAAAAAAAAAAAAAAAAAAAAHiPxXYAAAAAAAAAAAAAAAAAAAAAAAAAAO+x2A4AAAAAAAAAAAAAAAAAAAAAAAAA4D0W2wEAAAAAAAAAAAAAAAAAAAAAAAAAvMdiOwAAAAAAAAAAAAAAAAAAAAAAAACA91hsBwAAAAAAAAAAAAAAAAAAAAAAAADwHovtAAAAAAAAAAAAAAAAAAAAAAAAAADeY7EdAAAAAAAAAAAAAAAAAAAAAAAAAMB7LLYDAAAAAAAAAAAAAAAAAAAAAAAAAHiPxXYAAAAAAAAAAAAAAAAAAAAAAAAAAO+x2A4AAAAAAAAAAAAAAAAAAAAAAAAA4D0W2wEAAAAAAAAAAAAAAAAAAAAAAAAAvMdiOwAAAAAAAAAAAAAAAAAAAAAAAACA91hsBwAAAAAAAAAAAAAAAAAAAAAAAADwHovtAAAAAAAAAAAAAAAAAAAAAAAAAADeY7EdAAAAAAAAAAAAAAAAAAAAAAAAAMB7LLYDAAAAAAAAAAAAAAAAAAAAAAAAAHiPxXYAAAAAAAAAAAAAAAAAAAAAAAAAAO+x2A4AAAAAAAAAAAAAAAAAAAAAAAAA4L2argsAuDJp4coiSY1DDPHthbs2KY44Zqzijtf7kcQdr87k61G7on7Diesg39jk6opv+QIAgGgl+Hw9NmMERMO3+k3we5e4AIDYYc43nLhxyde3uL7Vr2/5uuBTrgAAxIFv56+cayQXdQsAAICkYLEdfNZY0tchPn8zSd9EHJO4xCUucQslbpxydcW3fAEAQLQ4jww/LqLhW/0m9b1LXABAHPl2HCIucYlbuHFd8ClXAADiwLfzG841kou6BQAAQCIUuS4AAAAAAAAAAAAAAAAAAAAAAAAAAACusdgOAAAAAAAAAAAAAAAAAAAAAAAAAOA9FtsB5XjiylG6qFtTLXn9pTKPff/FCo3r0Ua3ndZX1tpqxVn21gJd1K3php+Ld2umS3u2111DB2jxay9W67krW4Y3H5ue9fElr8/XRd2a6u0n/xpJefItDq+xSy7r95tPl2rmmLM0ud8eGrNXS038/U6adnwvzZ48Wj9+81Xe40m056RLev1m8ilXAAAQPcYJm+LcqnAlvW5djAFdjjvjMuZNersCAMRLXI5/rrg+7kY9PnGdb9hoz8mu39J8yxcAAJdcH3c5b0Y+Ub8AAAAoBDVdFwCIq0PPHasPX56nWRPP13kz56t2nXobHpt12fmyxcXqP26qjDF5ibf7USeo3W77qrh4vb7/fIXemHWv/nL2cTr1pofVvvv+eYnhO17jaH226B3dMfgo1dliK3XrO1CNtm2tVT98p/8u+VAL58xU5wMP15ZNm7suZsGiPQMAAKAQMU4AqsbFGNDluJMxLwDARxz/osf4JDy0ZwAAgOTgvBkAAACAj1hsB5Rjs3r1ddToa3TPOQM198Yr1Hfk5ZKkN2ZN15LX5+uw4ePUpPX2eYvXustu2rXPMRv+7tK7n6Yes59eeeCWRF90mnPWRL1180M66dk71a7XXps89sPyz3VLl6PVfNeOOmX+PdVe2BiH1zjKfF177vZrZIzRsOnPaKtm22zy2Lq1a7T+t98clSwcUdet6/bsU1sGAABA/vg2TgDyxcUY0OW40/WYFwCAElzD2CiJ874+jU+4hrFREtsyAABAmHw6bwYAAACAEiy2Ayqw47691K3vcXp1xp3qesjR2qr5tnp66nht22kX9ThxaKixt95+J9Vr0FjffvbJhm1X9emmH778LOv+vQaP1EFDRoVapjAcNGmEFj81X7PPGK+h781S7Xp1Nzw2+4xxKl5frH53TQjlQpeL19hlvlH77j+fqHGrtmUm2iSp1uZ1VMtBmcLkum6jbs+u8wUAAH4wxmwhqZWk3yR9Yq1d57hIoTLGNJa0jaTVSuVrHRcp73wbJ5QwqRPjNpLqSfrKWrvSbYnCZYypKamdUnOPn1lrf3JcpMRxMaeRLeY95x6vpW++rLMfeFZbt9txw/a/T7tM8/9yg/445X517HlIteKWFzuJ82QAgPjhGkay5319Gp+4rluuYQAA4AdjTJGktpLqSPrCWvud4yKFyhhTW6l8a0haYa392XGRQuHTeXMmY0wjSS0krVHqmk2x4yKFyhjTXFITSf+z1mY/UQcAAAA8wmI7IIcj/jRRi199QY9eOlwNtmmpdWvXaMC461VUo0aocdf89D+t+ekHNW7dbmNZLpioX1ev2mS/Rc/N1gcvPq16jZpUO+Yvq1dp1fffltm+9ufw7onbbIt6OuK2cXrgsCF6fvQNOnTqhZKkt+94RMuefU0HXX2+GnfYLpTYLl5jl/lGXb8NW7TWsrcW6NN339B2XfcMJUZFos7XZd1K0bdn1/m66K9c8SlXAABKGGNaSRor6QSlLspL0hfGmNskXWWt/cVZ4UJgjNlV0hhJR0oqSm/+tzFmiqQ7w1x0xzghJax804vsTpM0QlKn9OZiY8xsSROste+EEtiR9M0loyQNkbRtevMaY8yDSuW7IqzYvp03u5jTyBZzwPjrdf2xPTVj9BANu2+uataqrWVvL9BL996o7gNOyctCu/Jih52v5F+7AgCUxTWM5F7DkNyOT7iGwTWMJPEtXwBAWelFdkMlnStph/Tm34wxjyk1L7jIWeFCYIypK+lCSYMlbZ3evMoYM12pfL8MKzbnzSlh5muM6SxpnKSjtfH+2sXGmBsk3Zy0RXfGmN9LGi3p9xnbXlfqetxjYcbmPBIAAABxxmI7IIc6WzZQvz9fpQdGDtLXn3ysXoNHqnmHTrn/sZJKBo/WFuu7z1do3i2TVLx+vboeevSGfTofePgm//Ppu2/q4388rx179Fb3AadUuwxzrh2jOdeOqfbzVFb7Q3uo68lH6o1pD2rngYdpy1bNNW/ktWqxe2ftff7JeYsTh9dYii7f0qKu3wMGDdeSN17SrYP6aJsdd1abXbqrVZfd1WGvnqrfqGno8V205yjrNg7t2VVbltz1Vy74lCsAAJJkjGkv6SWlvuEtUwtJl0rqaYzpY61dG3nhQpC+iPmUNi4qLNFR0u2SdjHGnB3WgjvGCeFJL7S7QdLZpR4qUmph5cHGmH7W2mcjKVDIjDGbKdWWDyr1UB2lFhz2Mcbsb61dHEb8pJ83uxgDBolZv1FT/WHsVN133gl65sYrdODpIzRzzFlq0rqdDh9xaUHlm03S2xUAIBiuYSTzGobkdnzCNQyuYSSJb/kCADaVXmh3t6TSB9iako6RdJgx5hBr7T8iL1wIjDH1JD0jaZ9SD9VT6kPIDkvPg4bywWOcN4fLGLO3pLmStij1UAdJ0yTtYYwZlJQFd8aYkyTdo40fBFmiu6RZxpiR1tprworPeSQAAADijMV2QAD1GjTa8PsO+/YKJUbpwWOtzeuq15mjtPdxp2fd/4evPtf9F5ysRi3baOAVt6moqPSYt/J6nDhUO2bJ74sP39PT11f9BqkgDpkySkvnLtATp45Rg+1aaN3qNep392V5/QbBOLzGJaLIt7So67ftbvto6D1P66V7p+njV1/Qlx8t0qsz7lJRzZrqPuAU9RkxQTVq1cp73BKu2nNUdRuX9uyiLUtu+6uo+ZQrAADpxUkzVHahXabfSxqv1KfGFjRjzBaSHlXZhXaZhklaIOnBMMrAOCElpHyPVdmFdpnqSHrEGNPaWvtjvoM7MFZlF9plai7pYWPMrmEsHk36ebOLMWDQmB33P1jdjxmkV+6/WcsXvqafV36tofc8rdp16lY6ZmVjlwhrzJv0dgUACI5rGMm7hiG5HZ9wDWNTXMMobL7lCwAo4zSVXWiXqb6kx4wxbay1ayIqU5gmqexCu0zbSXpA0n5hBOe8OSWMfI0xm0t6TGUX2mX6o1LXbG7Pa3AHjDHbK7VQtqKT78nGmAXW2lfDKAPnkQAAAIgzFtvBG+mbNjfc5XPC5Lvr7tyrb87/W7d2jR69bIS2ar6tfl29Sk9cOUpnTX8m50WYRc/Nrmu6nVovI+bqimKWDB7X/fKLli98Ta88cIts8Xqlir2pX9es1n0jTtT6337TH6dM1+b1N47xKxs3U7O2HdS+e8+c+2WTLe4xj0yp26l/70D/X6fhVjr8ptGa2X+EVv57mXqOG6qtu+yQ8/8+eHReXTNg50D55us1LpR8S8t3/QaJ27LTLjr+qrtUXFysb1cs09I3X9bL02/Wqw/dqXoNGqvX4AtCiSu5a89VrVupMNuzi7YsVb1+s+Va6SepHudtuUpPVHXEJS5xCy8mcYnrOu5ekroFeL4zjDGTJeX6dru453uqpAYBnm+4MeaJysRN6jihOmMEKfLzyPMC7LOVpNOMMbkuzMe9LW8m6cwAz9dV0kHGmFyfYu28LVfpiarO+RgwW9zKxOwz4lJ99Mqz+mzR2+o97EJt26lrmX0q8/51kW82BdyunLdl4hKXuMSNcdzYzunHZc43qnxLczE2kdyNT7iGsVEcr2FUNt/SknAeGeOxdj4Rl7jEJW7cYxZK3OEB9mkm6QRjzF/zGDefgsbdQtKgAM/Xwxizl6T3gsblvDm7iM+r/k/S1gGe+lxjzAMB9ot7ez5Hwe4fHm6M+VfQuJxHEpe4xCVubOL6lCtxo7c6jA/YBeKGxXbwSV1JP5f88fjlIxVkYDfvlkn6dsUynTLtr/rpm//q0Qnn6eXpN6vnKedU+H+PXz5yeZZt5cbMHDx23P9g1dliS8298XK16rKbduqx8WKRtVYPjz1L/136oU69caYat2pbrbj5ki3unCETFPTCrSTVbdJww+/tDwv2AU9zhkwoE7e8fPP1GqdjlIkbt3zzqbrtqqioSE3btFfTNu3VpfeRuqbfHnrnqRk5F9sVanuuSt2mY5SJWwjtudDbsiu+5QsAQJ41krTSdSEitKcyxrNBJHWcEKcxQh5dl/7xxTOV2TkB9VsprsaA2eIGjSlJX378vn78+gtJ0leLPygvt0BxXeWbb3FqVwCA7OI2px+nOV+p8Od9Kxu30McnXMMoXxT55lNcziN9yhUAEJk70j++qNQ3gXHenH8hnmt0ViWv2RS449I/gRR43QIAgGDqS1rluhBA2Cr6CmjAe58tekcLHrxNuxx+jHbc9yDtftQJ2n7P/fXc7ZO1csWyUGP3OHGoGjRvqaenXqri4uIN25+99Soteu4pHXHB5dp+z+AXhOJu3Zq1evL0cdqyVXNt3nBL/W3YRBWvXx9qTJevsYt846Jeg0Zq1LKNfvz6S9dFCYWrunXVnn1uywAAAMifpI8TgHxzMQYsL+Yvq3/WjEuGastmLXTAoOF6b96Tenv2Q5HETuo8GQAgfriG4de8b5LHJ1zD8KstAwAAhCnJ580AAAAAwDfbwSerlVpJLUk6avTkJpKWl7fzb+t+1aOXDledLRvqiAsmbtj+h0uu1dRje+qxiX/SGbc/Vm6wo0ZPbvPAyFNXKuOrWnPFzFSz9mbqceIQPXXNJVr07JP63cFH6V/PPK7n77hWe/Y/WXsfe2oocasqW9w+t44NHPeFMdP03eJPdfzfbtHPX36jJ08bq1evvVf7jsqeZ4k+t45t8/CAEVXKt6qvsVSY+VZHVdrVktfnq93uPVRUo8Ym27/7z3J9s3yxmrbtEErcfKhO/Va1bqXCbM9JaMthxsvC23yJS1ziFkxM4hLXddyTJd0U8Dk7S/o0T3HzLWjcyZKGBni+7yW1kZTrjkDn5xphjxPiNEbI8S8mXabGAZ7+dknn59gn7m25laR/B3zOcyXdHTRuTOs335yPAYPEzRZTkp6aPFrff7FCZ9z+uLbbpbs+ffcNzb76IrXttrcabbtdteO6yre6HLcr522ZuMQlLnFjHLdg5vS5hhFcVY/3SRqfcA0jO1f5VkdcziM9yFXEJS5xiVsAMQsh7uZKzdPXC/Cc10kam6e4+RY07k6S3gr4nKdKmhk0LufN+VeFc43xksr/ir6NVil1zWZNjv3i3p4fkXRogOf7l6R9gsY9avTkuopf3eYbcYlLXOIWQlyfciVu9FzFBSLFYjt4w1prlfGVpZMWrqxbwe564c4p+u/SDzXwyttVr0GjDdsbtWyj3kP/rL9NGac3H5uuPY4+Kev/79yr72pr7arKxCxtj6NP0vN3XqcX7pyi7ffcX4+MP1d1tmqoVjt308I5D2+yb/MOnbTNDp3zErcqssUdr/cDxf38jff02tT79bsTj1CHw1KfWvneg3/Ti+NvVsc/HKRG7VuX+7+d+veuVr5VeY0LOd+qqkq7euqaS7Tmp/+pU89DtXX7jiqqUVMrP12qd56aofXrftXBwy4KJW4+VLV+q1O3UuG156S05Yh5my9xiUvcgolJXOI6jWuMuV/SVcr4oJRyzLPWfpCvuCEImu9tCrbY7m5r7Y+ViZvUcUKcxgi5GGPuljQywK63pJ+7IrFuy5I+NMbMlXRIgOe7rzL5xrV+88z5GDBo3MyYXXofqQ9e+JveeuJBHTBouNp221uSdMyEm3TDwAM0c8wwDb7jyQ034VT3/esi3+pw3K6ct2XiEpe4xI1x3IKa0+caRjBVPd4naXzCNYz45VtVcTmP9CBXEZe4xCVuAcQshLir0vP6ZwbY99YEzIO+bYx5VdLeOfb7TtJD1tpci7GcH3t9O2+uSPqaTZDFdvdba1cG2C/W7Tmdb5DFdrcFeO9uiDtp4cqmQeJXB+eRxCUucYkb25jETX5cwCsstgOy+PLj9zX/L9er4/6HqOshR5d5fN/jz9S7cx/T36Zeqh179NaWTZuHUo7adepq72NP03O3T9bCp2Zq3do1Wrd2jR69dHiZfXsNHrnholMhWf/rOj1x6hjVabSVDpl64YbtfW8fp1u6/EGzB4/Xyc/n+sD7qov6NXadb5QOH3Gp3n9+jj5551X98++z9OuaVarfsInadttLPU4cpu267uG6iHkVh7qNsj3HIV8AAJA81tofjTGXSJpawW5rJF0cUZFCZa19N70gq6KP1P+PpGsjKlLoPBsnXCdpoFLf+laee621/4yoPGG7WNJ+2vgpetmMtdb+L6LyJJ6LeaPMmO/OfUyzr75I23bsqoOG/HnDPg1btNKRF12tGaOH6IW7p6rXGX+qdtzSsZM6TwYAiB/X86BcwwiXT+OTONQt1zAAAEisKyUdLalZBfvcaK1dHFF5wjZK0nOSalewz4UBFtoVDF/Om621S4wxN0g6t4LdvlaqzSfBU0q15V4V7PNPSfdGUxwAAAAgXkzqy74A/6Q/ReXrEEM0u3DXJt9EHDNWccfr/ZxxXxh3o16acKv6//Vq7Tzw8E0e+8e192jeBdeo7x3j1e30AeXGHa/O5OtRu4pr/eahbqUY1W8E+cYmV1d8yxcAgKCMMUbS+ZKuUNmL1V9LOtZaOz/ygoXEGFNL0g1KffKvKfXwB5KOtNYuqezzJvh8PTZjhCCMMdtLekJS6btEraQ7JZ1lrV2Xh/LFgjFmP0kPS9q61EO/ShojabKt5GRknOs3DAl+7xIXABA7vs3p+5avb3G5hrGppOXrgk+5AgCqzxjTSdLjkjqUeqhY0jRJf7LWro+8YCExxhws6UFJjUs9tFbSBdbamyr7nL6dv8b1XMMYU0PSZEnDJRWVeniJpKOste/nqXzOGWPqS7pf0pFZHn5ZUn9rbaVew7jWLQAAAFBZpQcEABCZ//7rI71y5Z3aoe8BZS50SdJe552kFrt31ryR1+mnLwt/fOxbvj7xrW59yxcAAETLplwrqaWk0RkPnSapdZIW2kmStXadtXaopPba9NNQj5TUpSoL7RAf1tqlkn4nqV/G5kmSOlhrBydpoZ0kWWtflrSdpEEZm0dLammtvbqyC+0AAABc8m0e1Ld8feJb3fqWLwAAcWCt/UBSR0n9MzZPlNTOWntekhbaSZK19hlJrSQNztj8Z0nbVmWhHeLDWrveWnu+pLZKteESAyTtlKSFdpJkrf3ZWnuUpK6SpmQ89HtJPSu70A4AAABIkpquCwDAX1v/bkeN+fWf5T5eVKOGznhzRoQlCpdv+frEt7r1LV8AAOCGtfYbY8z1ki5Pb5phrf3FZZnCZK1dZoy5XNJF6U3PWWuLXZYJ+WGtLTbGPJ+xaaK1dpWzAoXMWvuLMeZhSX9Jb7o+yfkCAIDk8m0e1Ld8feJb3fqWLwAAcWGtXW+MmZuxaVKS5wWttWuMMQ9Kuj296aYk5+sba+0KY8wkSZekN/09aYtGM1lr/2WMGSNpRHrTG3x4HgAAAHzHN9sBAAAAAAAAAAAAAAAAAAAAAAAAALzHYjsAAAAAAAAAAAAAAAAAAAAAAAAAgPdYbAcAAAAAAAAAAAAAAAAAAAAAAAAA8B6L7QAAAAAAAAAAAAAAAAAAAAAAAAAA3mOxHQAAAAAAAAAAAAAAAAAAAAAAAADAezVdFwBw6FtJzUJ+/qhjFmzcDx6dV3fOkAnLJanPrWPbdOrfe3UUcauBfIlbLp/qNyG5uuJbvgAAIFqxPo8ssJjlxUU0fKvfpL53iQsAiCPmfMvhW76+xfWtfhOSrws+5QoAQBzE/rwqIXERPuoWAAAAiWCsta7LAAAyxtST9HP6z/rW2lUuyxM23/L1jU/161OuAAAger6da/iWr098q1vf8gUAAMnn2/mNb/n6xrf69S1fAABc8u2461u+vvGtfn3LFwAAAMilyHUBAAAAAAAAAAAAAAAAAAAAAAAAAABwjcV2AAAAAAAAAAAAAAAAAAAAAAAAAADvsdgOAAAAAAAAAAAAAAAAAAAAAAAAAOC9mq4LALgyaeHKIkmNQwzx7YW7NikO8fkBSZG0ZSlLe/YtLsLnW9369h4ar/cjiTtencnXo3aV4PqNTd361pZd4T1UvmMemVJ3zpAJkqQ+t45tMl7v1w0aNy7tyrd8XYy1qdtQeJ+vK77l6xuf+kjacrL5Vr++vY8SHDc2bco3CW5TsYqLaPhUv4Uw9qxO3LiMPX3L17e4vtWvb/m6UAh1m4R5Qd/y9S2ub/XrIl+f+mXJv3x941sfSXtOLuoWAKqGxXbwWWNJX4f4/M0kfRPi8wMlwm7LUvb27FtchM+3uvXtPURc4hI33jGJ65Zvr3PguJ3691an/r1L/lweVdxqIF/6yKx8q9uE5OuKb/n6hj4y/LiIhm/169v7KKlx49SmfJPUNhW3uIiGT/Xr23uIuMQlLnErG9eF2L/GCZkXJF/iSvKvfvOYr0/9suRfvr6J/Xs3IXERPuoWAKqgyHUBAAAAAAAAAAAAAAAAAAAAAAAAAABwjcV2AAAAAAAAAAAAAAAAAAAAAAAAAADvsdgOKMeytxboom5N9eZj07M+vuT1+bqoW1O9/eRfIy4ZUDku2/I3ny7VzDFnaXK/PTRmr5aa+PudNO34Xpo9ebR+/OarvMeTeO8mXZLrtyS3kp+Ld2umS3u2111DB2jxay9GXo4kvsZSfF5nVzgmbIr2XLio22jLweucTBwTNlXI7Zm2nNy6zca3fH1D37wp2nPhSnrdujj2ujzex+VcI+ntymeu6zbqY6DrfBEu3+o3yfnG5fjniuu6pW/OL9pzsuu3tCTnS1umb85UyG1Zoj0nvX4z+ZSrj5jT3xTtubBRvwBQVk3XBQAAJNNni97RHYOPUp0ttlK3vgPVaNvWWvXDd/rvkg+1cM5MdT7wcG3ZtLnrYgKxs/tRJ6jdbvuquHi9vv98hd6Yda/+cvZxOvWmh9W++/6ui5cYvM7R4pgQLtpzclG30eB1jhbHhPDQlgFUFX0zUDUujr0uj/ecayCJOAYCyIXjX/Tom8NDe0ZS0JajR98cHtozgKqgXwYAIBostgMAhOK526+RMUbDpj+jrZpts8lj69au0frffnNUMiDeWnfZTbv2OWbD311699PUY/bTKw/ckvjJ1DlnTdRbNz+kk569U+167bXJYz8s/1y3dDlazXftqFPm3yNjTLViuX6do8w1Dnw7JkRdv7Tn5HJdt67wHtooie8hjgkbJe38RvKvPQNJ4VvfDOSLi2Ovy+N9HM41gHzjGAgUJsbaGyVxrO1T38w86EZJbMu+oW/eKIntmb45hb658NsykBQ+9csAALjEYjsAcVEn4/fWkv7tqiARaZTxe1NJq1wVJCzf/ecTNW7VtsyATpJqbV5HtRyUKUI7ZPye9GNt5mza74wxr1lrrbPSJNDW2++keg0a69vPPtmw7ao+3fTDl59l3b/X4JE6aMioqIqXVwdNGqHFT83X7DPGa+h7s1S7Xt0Nj80+Y5yK1xer310TQpnEjfp1dpmrC74dE1zXL+05uXw5JrhuU7yHwsUxIbnnN5J/7dlXxpi2ktpK+lXSO9ba1Y6LFBqTaqydJDWX9JOkt621692WKv9865tLGGM2l7SbpM0kLbfWLnNcpFAZYxpK6iKpSNKH1tqvHBcpcVwce7PFvOfc47X0zZd19gPParOdp4gAACAASURBVOt2O27Y/vdpl2n+X27QH6fcr449D6lW3PJiJ3F8kqEo4/edjTFvJHwedLOM39tKWuSqIGHy9Rio1LlNiS2VwGtUpWyf8XttJT/fxGOsneyxtk99s+u6ZR4U+UTfnOz2TN+cQt+MQmWMqSdpV6XGQ0uttZ86LlKojDFNJHVW6p6296213zguUt751C+XZozpKKmFUmP7t6216xwXKTTGmCKl3rsNJa2U9G7C5yMBIHaSvgAAqLZfVq/Squ+/LbN97c8/OShN8hhj6kiaIOn0jM0fGGPmSbrIWvu2m5KFwxiztaSrJR2XsfljY8yjkkZZa7PPjuRB1G25YYvWWvbWAn367hvaruueocSoiIv3rjGmt1LtOfPjnj40xtwg6eqk3ZBnjBkk6aKMTf9QKt8rrLXTw4ztU9+85qf/ac1PP6hx63Ybth1xwUT9unrT+wEWPTdbH7z4tOo1apKXuC5e4822qKcjbhunBw4boudH36BDp14oSXr7jke07NnXdNDV56txh+1CiR316+wyV4ljQomw8nVdvz61Z5+OB5I/xwTeQxwTwuRTe3bRZ3BMiI6jMe/ukq6UdFDG5u+NMXdKGmutXRtacAeMMf0kjVfqQmaJFcaYKZKuD/OCJn1zSlj5GmM2kzRO0mBJjTO2vyDpYmvta6EEdiR9c8lVkv5PGz/wbL0x5jFJfw5zkaFvfbOLY2+2mAPGX6/rj+2pGaOHaNh9c1WzVm0te3uBXrr3RnUfcEpeFtqVFzuJ45P0wuuhkkZmbH5N0nvGmAnW2kdCCeyIMaa2Un3kmRmb3zPGvKhUH/lqWLFd9Bkuj4GOzud2UOqY0C9j82JjzP2SLrTW/hBacAeMMftLmihpv4zNHxljbpZ0eZg35Pl2DGSszVg7n3zqm13PCzIPmkLfnB/0zfTNYfGpLUv0zSWS2Dc7GgPWlXSZpNMkbZWxfa5S92UuDC24A8aYbZS6L/NYpRYWStI6Y8zDSt2X+XlYsZnTTwm5PR+i1H2ZmQl/kb4vc7K1tji04BFLz0eeKulCSe0zHvq3MWaitfbBMOP71DcDQC4stgNymHPtGM25dozrYiRS+tOjn5bUM8vDvSXta4w51Fr7crQlC0d6QLdAqU+BzVRL0kBJ+xljelhrl4cRP+q2fMCg4Vryxku6dVAfbbPjzmqzS3e16rK7OuzVU/UbNQ09ftT5GmOOlfRXbfoJx1LqE2KvUOrTjk9KysDOGDNeqZsuSttJ0n3GmJbW2ivDip/kvrlkwGptsb77fIXm3TJJxevXq+uhR2/Yp/OBh2/yP5+++6Y+/sfz2rFHb3UfcEpeyuHqNW5/aA91PflIvTHtQe088DBt2aq55o28Vi1276y9zz85b3Hi8DpHlWs2HBPCF2X9+tyek3w8kOJRtxLvISm57yGJY0IUfDq/kTgmRMXBmHd/SX/XxoU6JRoqtfhgD2PMYUlZcGeMOV3SHVkeai1piqSdjDFDw1pwR98cnvQikiclHZzl4QMlvWiM6WOtfS6SAoXMGNNU0suSdiz1UA1JAyTtn56PXBxG/KT3zS6OvUFi1m/UVH8YO1X3nXeCnrnxCh14+gjNHHOWmrRup8NHXFpQ+WbjoF1dI+n8LNu7SHrYGHOutXZalAUKizGmlqQnJB2a5eEDlOoj+1prnwkjvos+w+Ux0MH53M6S5ktqVOqhekotrtzHGLN/UhbcGWOOkDRLKvOB/k2VuraxizFmgLX2tzDiJ/0YWBpjbcba+eRT3ywxD5rkeVDXktye49CWJfpm+ub8iEN7pm+OhoMxYB1JcyX1yPLwIZJ6GGMOttb+I7JChcgYs62kVyS1KfVQLUnHKzUPuq+1dkUY8ZnTD5cx5v8k3a+y92W2kDRJqfsyT07KfZlKLZIdnWV7R0kPpO/LvDqs4D71zQCQC4vtgBx6nDhUO+7bq8z2Lz58T09fX/UL05AkXazsC+1K1JU0wxjTxlr7a0RlCtMtKrvQLtO2ku6SVLbB5UHUbbntbvto6D1P66V7p+njV1/Qlx8t0qsz7lJRzZrqPuAU9RkxQTVqhfel5VHmm75x6V6VHdBlOl7SPEn35DW4A8aYfZR9oV2mK4wxz4T17ZRJ7ptLD1hrbV5Xvc4cpb2POz3r/j989bnuv+BkNWrZRgOvuE1FRRU1w+BcvsaHTBmlpXMX6IlTx6jBdi20bvUa9bv7MhXVqJG3GHF5naPINRuOCSlht+eo6tfn9pzk44EUn7rlPbSpJL2HJI4JJZLQnuPSliWOCVGIeMy7maSZKrvQLtMBkv4sqeBfbGNMG0m35tjtTKVuVHgsjDLQN6eElO/5yr7QrsRmSs1HtrLWrsl3cAeuV9mFdpmaKTWntU8YwZPeN7s49gaN2XH/g9X9mEF65f6btXzha/p55dcaes/Tql2nbqVjVjZ2iSSMT9KfmJ1toV2m640x86y1H+Y1uBvnKftCuxK1JT2UvqFndb6Du+gzXB4DI27LRtKDKrvQLlMXSZMlnZHX4A4YY7ZUKt+KKu9Ipb61MpTFskk/BpbGWHsjxtrV50vfnIl50GTOg7qW5PYcl7Ys0TfTN1dfXNozfXP4HOR6ibIvtCtRT6l50HZhfut3hG5V2YV2mVoq9QF7h4QRnDn9lJDmNJordb9lRR3eiZKekTQ9r8EdSH/4ZbaFdpmuSs9HhvLtlD71zQCQC4vt4I30haQNV5JPmHx33Z179c35f83adlD77hWtB8tu0XOz65pup9bLiJn3C485xD1uLaVuTMplG0kDjTGP5iluvgWN21JS7gYn/d4Ys5ukXBfmN8QNuy1L2dtzkLgtO+2i46+6S8XFxfp2xTItffNlvTz9Zr360J2q16Cxeg2+IJS4Uv7zzfEvZ0raPMBTn5v+avpc4t6ezw34fMONMUODxgxat1Iy+uby8i0ZsK775RctX/iaXnngFtni9Uodxjb165rVum/EiVr/22/645Tp2rz+Fps8Hqf30DGPTKnbqX/vQP9fp+FWOvym0ZrZf4RW/nuZeo4bqq277JDz/z54dF5dM2DnQPmG/ToHzbequVY239I4JgTnon4rW7f5as+F8N4tLeLjfb4576uS+h6SOCZUlG9phXZMqE5blvJ7Hhm3PjIubTmqfEtL+jGhtIjzPUbS1gGeeogxZqqkXN8O4vx1zrHf2Up961cu5xpjgnyzT2T1W50+Mil9c45/KZI0LMBTN5Z0kjHmgRz7xb0tN1Pq2+ty2Tv9wUrvBo0b074q35wfe7PFrUzMPiMu1UevPKvPFr2t3sMu1LadupbZpzLv30Ifn1SxTQ0PsI+RdI4xZlSO/Zy35Rz7FUk6K8DzNZR0sjHmvqBx4zw2kdwdAyPuI/dRajFdLicYY8ZLyvXtdnFvz6dJ2iLHPpJ0tjHm7srEjWn95pPz87m4jT0Za9M3B1UI84Jxac8FPA9a8jUxsRubZEPfnELfvCn65vj1VXFpz/nMN6bzgvnmvC3n+JfaCvZBKi0lHWOMeSLHfs5f5xz7bSepT4DnO9gY01XSkqBx49w3J+kenBz/MkSpNp3LucaYWQH2i3t7Dnpf5rnGmLODxvStbyZuJFZba62j2EBkWGwHn9SV9HPJH49fPlJBTx6q4vHLRy4P7cn9c2/6xxdvVWbnsNtyOsby6sQtKipS0zbt1bRNe3XpfaSu6beH3nlqRs5BXXXjVlWI799dldEPeeCk9E8gBV63lVZevpkD1o77H6w6W2ypuTderlZddtNOPTZOglpr9fDYs/TfpR/q1BtnqnGrsl+cGaf30JwhExT0ooQk1W3ScMPv7Q/bL9D/zBkyoUxcV69zZfKtSq7pGGXickzIPxf1W9m6zVd7LoT3bj5xTEjueygdo0xcjgn55+KYUKhtWfLr/EbimFBVBZ5vc+W+MTtJDlAlx/gu5iMrG7PQ++Y8ui3944sFldk5AfVbKXE6Xw8aU5K+/Ph9/fj1F5KkrxZ/UF5ugeK6yjefQm5TwxRsMW9S3Jz+CaQQxiYSx8C0OpL+E9Jzx9EOitn5XDrG8lADBMRYO4WxdtXRN8dvXjBO7TkJ86AuFEJbluibg4hTW6ZvLh99czCl8/WpX5YSkW+uDxxLmn9WZudC6JuTcA9Onuwuv+7LPCX9E0iB1y3iqb6kVa4LAYQtf9+LDgBAAPUaNFKjlm3049dfui4KUBB6nDhUDZq31NNTL1VxcfGG7c/eepUWPfeUjrjgcm2/Z/CJzkKwbs1aPXn6OG3Zqrk2b7il/jZsoorXrw81pqvX2UWucZL0Y4Kr+qU9J5dvxwTeQ369hzgm5J/LPsP39gwkRdL7ZiDfXBx7y4v5y+qfNeOSodqyWQsdMGi43pv3pN6e/VAksZM6PoFfOAYChYGxtl9j7ST3zcyD+tWWk46+2a/2TN+cf/TNAKojyf0yAAAusNgOPlmt1Erq+pLqHzV6cpswg6Wfv76kZumf+hH/xD1uC0lrA76cf05AvpWZ6ehTmbhht2Upe3vOFXfJ6/OzTrx895/l+mb5YjVt2yGUuPlQhffvTQGf+ssAz1UI7Xl+wHyfrUzMmNZtaK9x0Hxr1t5MPU4coq+XfaRFzz4pSfrXM4/r+Tuu1Z79T9bex55aqXxdvc59bh0bOO4LY6bpu8Wf6ojbxungay7Ql+98oFevzf0Fp+kYsXidg+Zb1Vyl6uVbHRwTwq/f6tZtVdtzIb53q4NjQnLfQxLHBCX4mFCIbVny6/xG4phQhZ+453tRwKdeI2mbAM/n/HXO8RP0k3w/rGxcF/ORQWImqW/O8dNUwT/ZdnyA54t7W949YK6SNKAycWNav6G9znE+X88WU5Kemjxa33+xQsdedpN6n3Wx2nbbW7Ovvkjfff5pXuK6yrc6qtimFgZ8+lkBnst5W87x00TSTwHznVCZuHEdm0heHQP/WImn7xzg+eLenq8OmOt3khpUJm5M6zeU15ixdnaMtYOjb47/vCDzoMGlYzg//sW9LUv0zfTN+Y1bXYXYVyWhb/bgnDkWbTnHT0tJvwR8+j8FeD7nr3OOnwMD5ipJh1Qmblz75qTdg5Pj57aAT/2fAM9VCO15QcB8/16ZmDGtW1evMXHz87NagAdqui4AEBVrrVXGV5ZOWriybpjxdu7Vd7W1dpXcfU1q3OOuMsY8pNxfZbxW0p3p1zIfcfMtUFxjzAJJ70jqlmPXjyX93VpbnGO/yNqylL0954r71DWXaM1P/1Onnodq6/YdVVSjplZ+ulTvPDVD69f9qoOH5b5Xrypx86Gy719jzM2Szgqw660B2rKCxg1B0HxvkdQzwK43Vea9G8e6DUGV8t3j6JP0/J3X6YU7p2j7PffXI+PPVZ2tGqrVzt20cM7Dm+zbvEMnbbNDZ0nxeg+N1/uB4n7+xnt6ber9+t2JR6jDYal1yu89+De9OP5mdfzDQWrUvnW5/9upf+9q5ZvP1zlIvtXJNR/5VhXHhPDrNx91W5X2XKjv3arimJDc95DEMaGy+VaVi2NCobVlya/zG9f5VlWhHhOqqgpj3juVWni0WY5dH7TWfhXgKZ2/zhUxxtwk6YQAu95S2TG+i/nIIDGT1DfnsMoYc5+kYTn2WyfptkKfj5T0tjHmFUk9cuy3QtLj1tpcH1ce9/rNN+fH3qBxM2N26X2kPnjhb3rriQd1wKDhatttb0nSMRNu0g0DD9DMMcM0+I4nVVSjRrXjusq3qqrSptLzoLcH2LVS86ARq0wfea+ks3Ps95sq2UfGdWwi+XMMNMbMlHSNUjfgVGSutfaDAE8Z6/acfu+OlGRy7HqXtfZ/lYkbx/rNM+e5FsLYk7F2MPTNhTEvyDxoMOl8vwk7TjkKoi1L9M1R5ltV9M2F0VcVet88aeHKpkFzrapCnTeqqirOg86UdFKO/VZLurvQ5zSMMfMl/UvS73Ls+m9J89L3EQeKG9e+OWn34FQkfV/mmQF2rfQ1m4hVZk5j3wC7cl9mWcQFkHcstgPg0nhJh0pqXsE+F1prv4umOOGx1lpjzLmSnlP5N6etl3ROgIV2BeHwEZfq/efn6JN3XtU//z5Lv65ZpfoNm6htt73U48Rh2q7rHq6LmDfW2g+MMVMlnVfBbh9IuiGiIoVtlqRnJB1cwT5zJM2OpjjJV7tOXe197Gl67vbJWvjUTK1bu0br1q7Ro5cOL7Nvr8EjN0ymFpr1v67TE6eOUZ1GW+mQqRdu2N739nG6pcsfNHvweJ38/N2hxY/ydXada9R8OiZI8ahf2nNy+XBMiEOb4j0UHo4JKUk8v5Hc54twWGtXGmMuknRdBbt9qdS33CTBa5LuUcUfEPWWpLuiKEwUPOubL5fUV1KrCvYZG3DhaCEYIWm+pPIupBcrNR+Za6EdAnJxvp4Z8925j2n21Rdp245dddCQP2/Yp2GLVjryoqs1Y/QQvXD3VPU640/Vjls6dkLHJ9OV+kawihatzpD0QjTFCV1JH7ldBfuMt9Z+EVF5QufLMdBa+0v6GtVDFez2k6RRERUpVNba5caYyyVdUsFuSyVNjqhIyDPXY0/G2uHypW+W4lG3zIMiX1zXL31zuOib6ZtRkMYqdV/X1hXsM8pa+0NE5QlN+r7McyTNk1S7nN1+U2oeNNdCu4LgU79srf2XMeZGVfwBUYsk3RRRkcI2U9IgSb0q2OdJSU9HUxwA8JtJyLkDUGnpT1H5OsQQzS7ctYmrT7YqGMaYDkpdjN611EM/SrrYWpuUk2BJkjGmp6T7JJX+2J8vJZ1mra30SXAEbVnK0p59i5uLMaZIqRsLL1DZBZXPSTreWht2uSNjjKmr1Kc6H69NPx22WKk2PtRau7YyzxnXug2Lb++h8Xo/Z9wXxt2olybcqv5/vVo7Dzx8k8f+ce09mnfBNep7x3h1O31AuXHHq3NB5JuHXKUY5etb3AjqNzZ169t71xXeQ5tKWh/pW74uxtpxrVspWX2kb/m6Eud80xerL5e0RamH3pF0nLV2ST4KFwfGmJpK3Xx9lqRapR6eLelka+33lX1en/rImLflNkrNR+5Z6qGfJY2TNCUpN11IkjFmb0kPSGpb6qH/ShpirX28ss8Z5/oNg2/vowTHrWqfsaWkuyX1L/XQb5LukDTcWrsuD+WLBWPMdkr1kd1LPbRKqQ9QvLayfWSC21Ss4gZhjBkoaZqkJqUeWizp/6y1b+ejcHFgjDGSLpY0WlKdUg+/Immgtfbzyj5vnOs33xh7hsL7fH2L69u8oG/5uhDXupWS1Vf5lq9vcX3rq1zk61O/LMU7X2PMjkqN8buWeuh/Sn0Bwq35KFxcGGN+L+leSS1LPfS5pFOttc9U9jl96yPj2p7T92VOlHS+yt6XOU/SCQ6/hTjvjDH1lJp3HKiy92X+RdJZ1tpfKvOcca1bAIi7ItcFAOA3a+1iSbsp9cmw4yVdKek0SdsmbaGdJFlr50tqJ+lISZcpNQgYIGm7qiy0Q3xYa4uttZdI2lapT1K5UtIYSbtYaw9K0kI7SbLWrrbWnqhUex4laZKkkZLaWmsHVXahHfDff32kV668Uzv0PaDMJK4k7XXeSWqxe2fNG3mdfvqysMflPuXqI9/q17d8ET7f2pRv+frGt/r1LV8fWWunKTXmHZaxuZek3ZO00E6SrLW/WWtHKPVhSZnf8NLNWtuvKgvtEB/W2uWS9pJ0QMbms5Waj7wuSQvtJMla+6qkDtp0odDJklpXZaEd4Btr7Y/W2gGSdpB0kVLzoOcrNac/LEkL7STJWvuppL2VWmw3Tql57jOV6iOvSVof6Rtr7UNKfbvrCZKuUOoDBA+RtFOSFtpJqW82sNZeLqmFpKFKteWxSp277leVhXaIB9/Gnr7l6xPf6ta3fH3jW/36lq9PfKtb3/L1kbX2I6W+AOHgjM1DlBrjJ2qhnSRZa59X6gPHjsvYfLykNlVZaIf4SN+XebFSCyn/lPFQd2vtwUlaaCdJ1tpV1trjJXXJ2HyxUm359MoutAMAVF1N1wUAgPTF2QXpn8Sz1q5X6qucn3RdFuSftfZbJedryXNK36A22XU5UPi2/t2OGvPrP8t9vKhGDZ3x5owISxQen3L1kW/161u+CJ9vbcq3fH3jW/36lq+vrLU/GWPuk3RzetPrSb7p3lr7lTHmZklXpzd97LI8yB9rrTXGvJWx6R5r7SpnBQqZtXa9MWZuxqZHrbW/OisQUIDSHxw4yXU5opA+tr+R/kHCpD8o70HX5YiKtfYHSYm7idRnvo09fcvXJ77VrW/5+sa3+vUtX5/4Vre+5eur9DzoPzI23Z/wedDfjDFzMjY9aa39zVmBkFfW2pXGmNskXZve9L7L8kRgecbvNyT5vQsAccU32wEAAAAAAAAAAAAAAAAAAAAAAAAAvMdiOwAAAAAAAAAAAAAAAAAAAAAAAACA91hsBwAAAAAAAAAAAAAAAAAAAAAAAADwHovtAAAAAAAAAAAAAAAAAAAAAAAAAADeY7EdAAAAAAAAAAAAAAAAAAAAAAAAAMB7NV0XAHDoW0nNQn5+IApht+WSGL7HRfh8q1vf3kOB437w6Ly6c4ZMWC5JfW4d26ZT/96ro4hbDeRL3Kx8q9uE5OtK7OuXuMSNUVyfciWu27iu+Javb+gjw4+LaPhWv769j5IaN05tyjdJbVNxi4to+FS/sX8PJWQ+knyJK8m/+k1Ivi7Evm6JS1ziEtdRTJd8y9c3Pr13XcZF+KhbAKgCY611XQYAAABgA2NMPUk/p/+sb61d5bI8YfMtX5/4Vre+5QsAgK98O+b7lq9PfKtb3/IFAADJ59v5jW/5+sa3+vUtXwAAXPLtuOtbvr7xqX59yhUA4qrIdQEAAAAAAAAAAAAAAAAAAAAAAAAAAHCNxXYAAAAAAAAAAAAAAAAAAAAAAAAAAO+x2A4AAAAAAAAAAAAAAAAAAAAAAAAA4L2argsAuDJp4coiSY1DDPHthbs2KY44Zta4AADAD67ONXyLi/D5Vre8hwAAro3X+4GPCcc8MqXunCETJEl9bh3bZLzerxswzLfj1TkWx6IE5xub4z11Gwrv83XFt/dRguPGpk0BAOBago/3sYqLaPhUvz7lCgComG/zgr7l61tc3+o3aL5JyNUV395DvtUvECUW28FnjSV9HeLzN5P0TcQxy4sLAAD84Opcw7e4CJ9vdct7CADgWuBjQqf+vdWpf++SP5dXIkacjkVJzbcgX2NXcQusbqsdNyH5uhL7+iVulWMCAOCrpB7v4xYX0fCpfn3KFQBQMd/mBcmXuJL8qt+E5OpKrOs2QXGBxCtyXQAAAAAAAAAAAAAAAAAAAAAAAAAAAFxjsR0AAAAAAAAAAAAAAAAAAAAAAAAAwHsstgPK8cSVo3RRt6Za8vpLZR77/osVGtejjW47ra+stXmNu+ytBbqoW1O9+dj0rI8veX2+LurWVG8/+de8xgUAAMnn8jzjm0+XauaYszS53x4as1dLTfz9Tpp2fC/NnjxaP37zVd7jSZxXJVnS67Ykv5Kfi3drpkt7ttddQwdo8WsvRl6OpL7OAID4icsx0BXO1zdVyOcatOXk1q3kpn5dtqm4tOektysAAOLE9XE36vGJ63wRLt/q17d8AQBuxWXeyBXm9DdV6OcZtOfk1q+ruvUtLpBENV0XAIirQ88dqw9fnqdZE8/XeTPnq3adehsem3XZ+bLFxeo/bqqMMQ5LCQAAEH+fLXpHdww+SnW22Erd+g5Uo21ba9UP3+m/Sz7Uwjkz1fnAw7Vl0+auiwnEzu5HnaB2u+2r4uL1+v7zFXpj1r36y9nH6dSbHlb77vu7Lh4AAKHhGBgtztfDQ1tONhf167JN0Z4BAEAUGJ8AAAAUHuaNosU5c7hoz8nlqm59iwskCYvtgHJsVq++jhp9je45Z6Dm3niF+o68XJL0xqzpWvL6fB02fJyatN7ecSkBAADi77nbr5ExRsOmP6Otmm2zyWPr1q7R+t9+c1QyIN5ad9lNu/Y5ZsPfXXr309Rj9tMrD9zCxBcAIFJzzpqot25+SCc9e6fa9dprk8d+WP65bulytJrv2lGnzL8nLx9M5foYGHW+rvl2vh5l/bpuy5J/7TlKLurXZZuKQ3sGAADJ59v4BAAAICzMg26UtHlQ386ZuUa1UdLactRc1a1vcYEkYbEdUIEd9+2lbn2P06sz7lTXQ47WVs231dNTx2vbTruox4lDXRcPAICkapvx+w6SFroqSER+l/H7NpKWuCpIWL77zydq3KptmUk+Saq1eR3VclCmiNTO+P0gY8zfrbW/OCtN+LbK+H0fY8xz1tpiZ6VJoK2330n1GjTWt599smHbVX266YcvP8u6f6/BI3XQkFFRFQ8AkGAHTRqhxU/N1+wzxmvoe7NUu17dDY/NPmOcitcXq99dE0K7qBf1MdB1vlHz7XzdZf26OJ/zrT275KJ+s8W859zjtfTNl3X2A89q63Y7btj+92mXaf5fbtAfp9yvjj0PqVbc8mIzPgEARKx+xu/7GWPmWWvXOytN+LbO+H1XY8wCa611VpqQ+DY+kSSTOhnfNWNTM0mflLN7wTPG1JCUeWdnfUmrHBUHAIDEYh40ufOgvp0zu65brlEll6s5blfz+szpA5XHYjsghyP+NFGLX31Bj146XA22aal1a9dowLjrVVSjRqhxf1m9Squ+/7bM9rU//xRqXAAAXDHGtJN0s6TMkeE7xpgXJZ1trX3fScFCYozZV9JUSbtnbP7QGDNLqXy/Dit21OcZDVu01rK3FujTd9/Qdl33DCVGRaLON31hfJSkP2VsflzSN8aYyZKuSdJNEMaYzSVNlnRqxuZnJC01xlxsrZ0ZVmzfzpnX/PQ/rfnpBzVu3W7DtiMumKhfV296H8Ki52brgxefVr1GTfIS17fXGQBQ1mZb1NMRt43TA4cN0fOjb9ChUy+UJL19xyNa9uxrOujq89W4w3ahxY/6GOg66FXlLAAAFM9JREFUX87XU8LK12X9ujifc5mvb+eRLuo3W8wB46/X9cf21IzRQzTsvrmqWau2lr29QC/de6O6DzglLwvtyovN+AQAEAVjTG1JV0oanLH5aUnLjTFjrLX3uylZOIwxjSVNk3RMxuaXJS00xoyw1s4PK7aL467L8YmLfI0xB0q6TtIuGZs/MsY8LOkca+13oQV3wBhzsqRLJWUOQhYbY26TNNpa+2tYsX07j/QtXwBAWcyDJncelDl9rlEl6RqVS67muF3N67vKFyhkLLYDcqizZQP1+/NVemDkIH39ycfqNXikmnfoFHrcOdeO0Zxrx4QeBwCAOEgvtPuHNv1k1hIHSHrFGLO/tfa9SAsWEmNMT0lzJW1W6qEaSl0w38UYs4+1dmUY8aM+zzhg0HAteeMl3Tqoj7bZcWe12aW7WnXZXR326qn6jZqGHj/KfNML7W6QdHaWh5tKulpSK2PM8CQsuEvf2PKUpF5ZHt5e0gxjzFbW2jvCiJ/0c+aSSUxri/Xd5ys075ZJKl6/Xl0PPXrDPp0PPHyT//n03Tf18T+e1449eqv7gFPyUo6kv84AgGDaH9pDXU8+Um9Me1A7DzxMW7Zqrnkjr1WL3Ttr7/NPzmusOBwDo8y3NM7XwxdV/cahLUvu2nPSzyNd1G+QmPUbNdUfxk7VfeedoGduvEIHnj5CM8ecpSat2+nwEZcWVL7ZJL1dAQAqZoypKWmWpD5ZHm4jaboxpqG1dlqkBQuJMaahpJckZbtBYVdJ84wxfay188KI7+K463J8EnW+xphDJc1W2Xu3akk6XtLvjDH7WWt/iKxQITLGnCdpSpaHtpB0gaQdjDH9rbW/hRHft/NI3/IFAGTHPGgy50GZ0+caVZiSfB7pqm5dzevHoS0DhY7FdkAA9Ro02vD7Dvtmu484/3qcOFQ7Zon1xYfv6enrq35BHACAmLpZ2RfalWgg6S5J0X8kU56lbwaYrrIL7TJ1kDRJ0ulhlCHq84y2u+2jofc8rZfunaaPX31BX360SK/OuEtFNWuq+4BT1GfEBNWoVSvvcUtEnO/vlX2hXaZzlLoh5MV8B3fgLGVfaJfpJmPMbGvtV/kOnvRz5tKTmLU2r6teZ47S3sdl7xp++Opz3X/ByWrUso0GXnGbioqK8lKOpL/OAIDgDpkySkvnLtATp45Rg+1aaN3qNep392UqqlEjr3HicgyMKt/SOF9PCftcI4r6jUtblty056SfR7qo36AxO+5/sLofM0iv3H+zli98TT+v/FpD73latevUrXTMysYuwfgEABCS05R9oV2mqcaYJ621n0ZRoJBNVPaFdiVqKbXAsHUY3wjm4rjrcnwSZb7GmM0k3aeK79vaWalvgRue1+AOpD9087ocu/WTdLJS1wPzzrfzSN/yBQCUj3nQ5M2DMqfPNaowJfk80lXduprXj0tbBgoZi+3gjfS3jGw44pww+e66O/fqm/P/1q1do0cvG6Gtmm+rX1ev0hNXjtJZ05/JecKy6LnZdU23U+tlxFwdNKYkNWvbQe279wy0b664lX6S6iEucYlL3LjHJG784raVFOS7zvcwxvSQtDBPcfMtaNwjJLUK8HzHG2PGScr1iaWVPteo6nmGVPVznJaddtHxV92l4uJifbtimZa++bJenn6zXn3oTtVr0Fi9Bl8QSlwp//nm+JdzAj71OcaY/2/v3qPlquo7gH9PoNYgBpPyqkABARXkYSmgLFOglUAFqQiIaBEBDUKwBSqolFdgwdLykFgQKLB8AwIiCCEtIuCDFusDfPDwUWzwhUDUpUACBLL7x01iEu5j7r1zZ87M+XzWmrXgzpnzPTt7zzr77DO/mW+NsE3dx3KSzGphmz9JclRVVWe3mlvTvm23Edu7bBFz8dNPZ/4938idV1ycsuS5DFzarOyZRQvz6eMOznPPPptDzv9MXrjmi1d6vofeQ+0mt39zm9RWuXInPPctnz9/ja32nzHiCyZPXSt7feykXLP/cVnwwE+z62lHZb1tXt5S2P3X3bpGdcDWLZ2LJvocWLf2rqqd64KtZo5nvl6nddBW+zYZe//24ljuVHtX1S/zyDrN10eTufdxp+dHd345P7/3O5kx64PZYKvtnrfNaN6/vX59UqcxJVeuXLk1zu2Fto70RWdJMinJe6uqmt3G3HZqNXfNJIe0sL/1khxUVdV1rebW+V5C0r3rkw7PX9+apJWfHTm0qqozW9hf3cfze5M8f+I4yHZVVX1uNLkd7N9l/VW7a5PBmDfLlSu3IblNautKuXVbF7QO6jM4reqFezZ1Gc/dGMtJf8wj67bG3c51/Rqs6S+zsJRSnrcj6DOK7WiSNZI8sex/bjjrhLQyebj14g/nNz/7aQ694Ko8/tgjue6MY/P1z1yUXQ8d/nPUN5x1wvxB/tZS5ngMlgsAfeTr3T6ADpqc5BejeUG35hqjyZ00aVLW2WTzrLPJ5tlmxpty7t/vmLvnXj3iQl8fzq32W/poilOXPlrS4307akO1d8VFzC132SOTXzwlt1x4Vjba5q/yyul/XHwtpeTaU4/OIw/+MIdfeE3+bKNNB8uY32puO9Xp3xmAod185Blp9Ub1GmtPXf7fm7/hr0eTMX/Vv3XrHFi39rZLO873Y5mv12meMZq+TcbWv706lpOJb2871WkeWaf5equZSfLwj+/LHx79VZLk1z+5f6i2tZTbrfa2U53GFAAdcfzSR1N8aumjJb1wLyHp/euTNpmS5NEJ2ncdvTorfK6nFT3ev6PSpLYCMLy6rQtaBx07n8Gp3z2bOo3nXh/L3VK3Ne52ruvXaE1/zSRPPm9D6DN+3xGG8fN7785/XfnvefVeb8krXrd7dtj3H7LZTrvktkvPyYKf/bTbhwcA0NNe9JJpmbbhJvnDow93+1CgJ0w/+Ki8ZP0N8x9zTs+SJUuW//3Ll/xr7r1tbt54/FnZbKfWF5QBYLQWL3oqN777tEzZaP28cOqUzJt1ZpY899yE53brHNit9tZFv8/Xu9G/3ZzPNX08d0I3+neozKcXPpGrTz4qU9Z9aXY77Jj84NYb852bWvmBkPFnuz4BACZCv1+fAABMFOugzVkH7fc5s3tUzRnLndKtvu3Wur41fRg9v2xHkyzMQCV1kmTfk85ZO8n8oTZ+dvEzue70YzJ5ytS88fgzl/99v5PPy5wDd831Z74vMy+9fsiwfU86Z5MrTjh8QVb4qdaRMtthsNyJzBuEXLly5dY9U279cl+Z5Nst7nNGkrvalNtureYekOSTLexvcZItkixoNbdbc42Rcv/3f76al+0wPZNWW22lv//2F/Pz2PyfZJ1Nt5iQ3HYYw9zquiR7trDreUkOHGGbuo/lKsn9STZqYZ9nJzmj1dya9m27jbq9q7/gTzP94CMz99yTc++Xb8y2e+yb73/phtx+2XnZaf93ZucDDx/ytT30Hmo3uf2b26S2ypU74bl7X3JqS+eEO065IL/9yUN5+7yL88TDj+XGd52au877VF73/qHPQcvsfcmpm1x7wHFjOhe1+xxY9/aO1VjP9+Odr9dpntFq3yZj799eHMtJd9o7HnWaR9Z5vj5YZpLMPeek/O5XP8vMS2/Ixq9+TR763jdz09knZtPtd860DTYed2632jsedRpTcuXKlVvj3F5o6z0ZWDcfyQVJTmxjbju1mrtWkgeTvLCFfR6R5MpWc+t6LyHpr+uTEV5ySJKLWtj1wiSbJXl8hO3qPp7PTjKrhf09kGTH0eR2sH+XtbH21ybjYd4sV67cHsttUltXyq37uqB10Nb5DE7979n02j2qOo3licwbRNf7djy5SWvr+jVY01+m0/0LXaHYjsYopZSs8JOlH75nwRrDbJ47Lj8/jzz4wxz0oUvzopdMW/73aRtukhlHfSDzzj8t37r+M9nxze8Y9PVbv36fhaWUJ0eT2Q6D5XaYXLly5dY9U279cr9TVdXXkuwywnb3Jrlt6Tm9Hbnt1lJuVVWfy8BNxXVH2PTaUspDo8nt1lxjpNy5556cRY//Plvt+ndZb/MtM2m11bPgoQdz99yr89ziZ7LHrJE+89A7c6uqqi5Ma8V2Fy7d73BqPZaTpKqqS5KcNcJmS5JcNJr21rFvJ8CY2rvjm9+R2y//SO64/PxsttMu+fzsf8rktaZmo623zz03X7vStutvsVX+/OWvStI776EJILd/c5vUVrlyJzx3du4b8Zzwy2/+IN+Y89lse/Abs8UbBr7V8AdXzstXZl+ULffbPdM2/4thX7/V/jPGdS5q5zmwF9o7FmM93493vl6neUYrfZuMr397bSx3u71jVad5ZN3n6ytmbjPjTbn/jnn59hevzG6HHZNNt985SfKWMz6Wfztot1xzyqwccdmNyz+IM973by9dn9RpTMmVK1dujXNr39aqqi5Kcn4Lm/bD+uuTVVVdleSwEbb7XZLPllIWtZpb13sJSX9dnwynqqpPJ/lQBooqh3NFKeXXLeyy1uN56b2TVortWrmXsFJuB/v3sYnOGUKtx/IEkCtXrty6Z9YitxfWBa2DtsZncHrjnk0v3aOq01jusK737VhzR7OuX4M1fWgUxXYwiId/fF+++omPZstd9sx2e775ec+/7u3vyfduuT7z5pyeV0yfkSnrrN+FowSAvnJ0kjsz9E3Fp5Ic0UKhXe2VUp6uqmpmkuuTTBpis18m+WDnjmpi7XXc6bnv9pvzf3ffle/+5xfyzKIns+bUtbPp9q/N9INnZePtduz2IbbTvAx8g/Dbh9nmiiS3dOZwJtxHk+yb4b9p9l9aLBylBS+YvEZ2PvBdue3Sc3LP3Guy+KlFWfzUolx3+jHP2/b1R5ywfOELAMbjuWcW54uHn5LJ09bKnnP+OE3d59LTcvE2++WmI2bnnbd/fEKPoZPnwDq0t5MaNl/vev92ej7X7fY2TTfm6ytmfu+W63PT2Sdmgy23y+5HfmD5NlNfulHedOLZufqkI3PHx+fk9TPfN+7cVbNdnwDQIZck2T/J9GG2Ob2U8uMOHc9EOynJ3ybZeIjnS5L3tFBo1zOacn1SSnmyqqr3JLkqSTXEZvOTnNqxg5pApZQHqqo6M8nJw2z2tSSXd+iQAKDvdXtd0DroxGnKnHmZOvSte1T9q1tr3N1a17emD6NT9cHnlWFMPnzPgnWSPDqBEet+8C/XXumbrTqQOWguAPSCqqq2TfKJJNuv8tR9SWaWUu7q/FFNnKqq9k5yQZJNV3nqK0kOK6XMH+0+uzXXaFruSKqqWj0D30h7dJLJKzy1MMnHMlB89mz7DrG7qqpaKwMfcjkwKxeQLkhyWinlotHus659O1G8hwDottm5b9hzwh2nXZivnXFJ9r/q7Gx90F4rPfff530ytx5/bva5bHa2f/cBw8WsOzuvqsW5qI/bW5vzfV37NmlL//bMWE76q73d0rT3UR/n1mZMATA+VVWtmeSiJG/Lyl8w/dskZyaZ0w9f3LdMVVUbZuDeye6rPPVQkmNLKTeMdp99fL6vVW4rqqraLwO/1rjqT1PcmoF7Rb9sx8HVQVVVVZJ/zkAR6dQVnno2A19SePRYfimhzv3bbk1qKwDDa9q6YNPa27TcPr5nk3SnvbVpa7c07T3UtP6FThrqlzQAAKCjSinfT7JDktckeW+Sf0yyS5Jt+q3QLklKKTcn2TzJnkmOSTIrA239m7EU2lEfpZRnSyknJNkgyTuTHJfkkCQblFLe30+FdklSSvl9KeVtSTZJckSSY5MckGTDsRTaAQD18sj3f5Q7P3R5Xr7Pbs+7qZckrz32HXnpDq/KrSd8JI8/3Pv3WJrW3qZpWv82rb0AQDOUUp4opRySgV97m5mB9de3ZmA98vx+KrRLklLKL0opM5JslYH7CMck2SvJZmMptKNeSilfSPKyJHtnoG+PSrJlKWWPfiq0S5Iy4LwkG2bgPXtckncn+YtSyqFjKbQDAAbXtHXBprW3SZrWt01rL0DdrT7yJgAA0BlLb4J/c+mj75VSliT50tIHfaaU8rskn+72cXRKKeXnSS7r9nEAAO213ravyCnPfHfI5yettlpmfuvqDh7RxGpae5umaf3btPYCAM1SSvlVksu7fRydUkp5IMkD3T4O2q+U8lySed0+jk4ppSxMck23jwMA+lnT1gWb1t4maVrfNq29AHXnl+0AAAAAAAAAAAAAAAAAaDzFdgAAAAAAAAAAAAAAAAA0nmI7AAAAAAAAAAAAAAAAABpPsR0AAAAAAAAAAAAAAAAAjafYDgAAAAAAAAAAAAAAAIDGW73bBwBd9Jsk607w/judOVQuANAM3ZprNC2Xide0vvUeAqDbmnYu6tfcJrVVbjNzu6Vp/879mlunMQUA3dav5/u65dIZTerfJrUVgOE1bV4lV67cemcOldst/dq3dcuFvleVUrp9DAAAAAAAAAAAAAAAAADQVZO6fQAAAAAAAAAAAAAAAAAA0G2K7QAAAAAAAAAAAAAAAABoPMV2AAAAAAAAAAAAAAAAADSeYjsAAAAAAAAAAAAAAAAAGk+xHQAAAAAAAAAAAAAAAACNp9gOAAAAAAAAAAAAAAAAgMZTbAcAAAAAAAAAAAAAAABA4ym2AwAAAAAAAAAAAAAAAKDxFNsBAAAAAAAAAAAAAAAA0HiK7QAAAAAAAAAAAAAAAABoPMV2AAAAAAAAAAAAAAAAADSeYjsAAAAAAAAAAAAAAAAAGk+xHQAAAAAAAAAAAAAAAACNp9gOAAAAAAAAAAAAAAAAgMZTbAcAAAAAAAAAAAAAAABA4ym2AwAAAAAAAAAAAAAAAKDxFNsBAAAAAAAAAAAAAAAA0HiK7QAAAAAAAAAAAAAAAABoPMV2AAAAAAAAAAAAAAAAADSeYjsAAAAAAAAAAAAAAAAAGk+xHQAAAAAAAAAAAAAAAACNp9gOAAAAAAAAAAAAAAAAgMZTbAcAAAAAAAAAAAAAAABA4ym2AwAAAAAAAAAAAAAAAKDxFNsBAAAAAAAAAAAAAAAA0HiK7QAAAAAAAAAAAAAAAABoPMV2AAAAAAAAAAAAAAAAADSeYjsAAAAAAAAAAAAAAAAAGk+xHQAAAAAAAAAAAAAAAACNp9gOAAAAAAAAAAAAAAAAgMb7f1KZN3XmjCl4AAAAAElFTkSuQmCC\n",
      "text/plain": [
       "<Figure size 4500x4500 with 1 Axes>"
      ]
     },
     "metadata": {},
     "output_type": "display_data"
    }
   ],
   "source": [
    "drawer = qai.matplotlib_drawer(circuit, dpi=300, scale=0.1)\n",
    "drawer.draw_circuit()"
   ]
  },
  {
   "cell_type": "markdown",
   "id": "9f061298",
   "metadata": {},
   "source": [
    "### Compile the circuit"
   ]
  },
  {
   "cell_type": "code",
   "execution_count": 7,
   "id": "678ff971",
   "metadata": {},
   "outputs": [
    {
     "name": "stdout",
     "output_type": "stream",
     "text": [
      "in init\n"
     ]
    }
   ],
   "source": [
    "# Compiled the circuit by normal method\n",
    "my_compilecircuit = circuit.compilecircuit(backend=\"pytorch_QUDIO\")"
   ]
  },
  {
   "cell_type": "code",
   "execution_count": 8,
   "id": "d87ba78d-2ba2-42f8-9d72-3743945cceca",
   "metadata": {},
   "outputs": [],
   "source": [
    "# # Compiled the circuit by hyper-optimized method\n",
    "# from jdtensorpath import JDOptTN as jdopttn\n",
    "# slicing_opts = None#{'target_size':2**28, 'repeats':500, 'target_num_slices':1, 'contract_parallel':False}\n",
    "# hyper_opt = {'methods':['kahypar'], 'max_time':120, 'max_repeats':12, 'progbar':True, 'minimize':'flops', 'search_parallel':True, 'slicing_opts':slicing_opts}\n",
    "# my_compilecircuit = circuit.compilecircuit(backend=\"pytorch\", use_jdopttn=jdopttn, hyper_opt = hyper_opt, tn_simplify = False)"
   ]
  },
  {
   "cell_type": "markdown",
   "id": "61a691b9",
   "metadata": {},
   "source": [
    "### Prepare the training data"
   ]
  },
  {
   "cell_type": "code",
   "execution_count": 9,
   "id": "4ef7323e",
   "metadata": {},
   "outputs": [],
   "source": [
    "params = torch.rand(n_qubits+1,2, requires_grad=True)\n",
    "\n",
    "\n",
    "d_erg = torch.tensor(np.random.rand(int(n_train/2), N)*2-1)*h_erg*h_bar*t_d*math.pi\n",
    "d_local = torch.tensor((np.random.rand(int(n_train/2), N)*39/40.+1/40.)*np.random.choice([-1., 1.], size=(int(n_train/2), N))*h_loc*h_bar*t_d*math.pi)\n",
    "#d_local = torch.tensor(np.random.rand(int(n_train/2), N)*2-1)*h_loc*h_bar*t_d*math.pi\n",
    "d = torch.cat((d_erg, d_local), 0)\n",
    "\n",
    "y_target = torch.Tensor(np.array([1]*int(n_train/2)+[0]*int(n_train/2)))\n"
   ]
  },
  {
   "cell_type": "markdown",
   "id": "9d81ba48",
   "metadata": {},
   "source": [
    "### Train the QNN circuit"
   ]
  },
  {
   "cell_type": "code",
   "execution_count": 10,
   "id": "fb438ab9",
   "metadata": {},
   "outputs": [
    {
     "data": {
      "text/plain": [
       "tensor([[ 3.3915e-01, -5.2313e-01,  2.9258e-01, -4.6383e-01],\n",
       "        [-2.1220e-01,  6.1781e-02,  1.1261e-01,  6.0493e-01],\n",
       "        [ 5.0245e-01, -4.8411e-01,  3.5173e-01, -5.3033e-01],\n",
       "        [ 2.8220e-01, -2.2717e-02, -3.8766e-01, -4.9460e-01],\n",
       "        [ 1.7406e-01,  5.1641e-01,  4.5241e-01, -2.1891e-01],\n",
       "        [ 5.8923e-01,  7.8618e-02,  8.7832e-02, -2.8443e-01],\n",
       "        [-7.5738e-02,  6.1832e-02, -2.1351e-01, -2.6155e-01],\n",
       "        [-2.5337e-02, -4.2293e-01, -4.9735e-01,  6.1923e-01],\n",
       "        [-5.9259e-01, -1.4063e-01, -4.7887e-01,  1.3906e-01],\n",
       "        [-3.3319e-01, -3.0724e-01,  3.6941e-02,  6.2824e-01],\n",
       "        [-2.2282e-01, -6.2590e-01, -3.4719e-01,  4.2145e-02],\n",
       "        [-4.2919e-01, -4.4100e-01, -2.0915e-01, -3.8753e-01],\n",
       "        [ 5.6477e-01,  2.2375e-01, -3.0780e-01, -4.2718e-01],\n",
       "        [-1.0129e-01,  3.1633e-01, -3.2014e-01, -3.7809e-01],\n",
       "        [-2.6289e-01, -7.0885e-02,  3.6482e-01,  8.3221e-02],\n",
       "        [-1.2758e-01,  4.0522e-01,  1.3889e-01,  3.9279e-01],\n",
       "        [ 5.2331e-01, -3.0855e-01,  3.7812e-02, -5.7154e-03],\n",
       "        [-4.2965e-01, -1.3516e-01,  5.0348e-01, -8.8577e-02],\n",
       "        [-2.3729e-01,  4.6677e-01, -3.0059e-01, -3.8841e-01],\n",
       "        [ 2.6837e-02, -5.2658e-01, -3.5537e-01, -3.6050e-01],\n",
       "        [ 2.9929e-01, -5.1573e-01,  2.1170e-01, -4.4688e-01],\n",
       "        [ 2.0288e-01, -4.0635e-01, -1.9325e-01, -5.2079e-01],\n",
       "        [ 2.2717e-01, -2.8553e-01,  1.1966e-01, -4.8960e-02],\n",
       "        [-2.9261e-01, -4.8496e-01,  2.7982e-01, -2.6197e-01],\n",
       "        [ 1.6819e-01,  5.2436e-01, -3.6408e-01,  3.5808e-01],\n",
       "        [ 2.5700e-01, -5.2614e-01,  4.7029e-01,  1.5319e-01],\n",
       "        [-4.2693e-01, -5.8159e-01, -3.7416e-01,  9.5677e-03],\n",
       "        [-3.8128e-01, -7.8777e-02,  3.8543e-01, -5.2760e-01],\n",
       "        [ 1.9361e-01,  5.0929e-01, -4.0368e-01,  5.3319e-01],\n",
       "        [ 8.3506e-02,  5.6283e-01,  1.3488e-01, -1.0407e-01],\n",
       "        [ 2.3592e-01,  2.0013e-01, -2.3755e-02,  1.3295e-02],\n",
       "        [-2.5053e-01,  5.2031e-01,  5.3437e-01, -5.0911e-02],\n",
       "        [-4.5262e-01,  6.2462e-01,  2.6804e-01, -6.6087e-03],\n",
       "        [ 2.6331e-01, -2.0069e-01, -1.3615e-01,  1.3928e-01],\n",
       "        [ 1.4733e-01, -3.2413e-01,  9.6077e-02,  1.0123e-01],\n",
       "        [ 4.3861e-01, -2.8905e-01, -5.1067e-01, -1.0092e-01],\n",
       "        [-1.1476e-01, -6.2461e-01,  4.4927e-01,  5.7267e-01],\n",
       "        [-3.8949e-01,  3.6025e-01,  5.9583e-01,  5.2833e-01],\n",
       "        [-3.3086e-02,  5.6815e-01, -5.9346e-02, -4.7459e-02],\n",
       "        [-2.1705e-01, -6.1455e-02,  1.5275e-01,  3.1566e-01],\n",
       "        [ 5.6193e-01,  8.6193e-02, -5.3989e-01,  4.3725e-01],\n",
       "        [-3.8544e-01, -5.4081e-01,  4.5563e-01,  3.7871e-01],\n",
       "        [ 6.0570e-01, -3.4089e-01,  4.4541e-01, -3.6434e-01],\n",
       "        [ 1.2580e-01,  4.2716e-01,  5.1643e-01, -6.2689e-02],\n",
       "        [ 3.8551e-01,  5.2156e-01, -2.1980e-01, -4.6298e-01],\n",
       "        [-3.8067e-01, -3.8447e-01, -2.7109e-01, -9.8727e-02],\n",
       "        [ 6.1548e-01,  4.2882e-02,  5.7736e-01,  5.8740e-01],\n",
       "        [-1.8758e-01,  7.4497e-02, -3.3574e-01, -5.4009e-01],\n",
       "        [ 2.0802e-01, -2.8073e-01, -2.1525e-01, -5.6427e-01],\n",
       "        [ 2.5750e-02,  4.5997e-01, -1.0221e-01,  3.0539e-01],\n",
       "        [-2.4809e-01,  2.3897e-01, -8.0774e-02,  5.1565e-01],\n",
       "        [ 2.3680e-01, -3.0564e-01, -1.9730e-01, -4.2201e-01],\n",
       "        [ 6.1367e-01, -5.2738e-01, -3.8574e-01, -3.3582e-02],\n",
       "        [-1.6655e-01,  2.5745e-01, -3.5440e-01,  1.0690e-01],\n",
       "        [-3.3162e-01, -2.6252e-01, -3.2728e-02,  3.2754e-01],\n",
       "        [ 3.8135e-02, -6.1289e-01, -5.8662e-01, -5.5827e-01],\n",
       "        [-2.4636e-01, -6.1360e-01,  2.6991e-01, -4.1553e-02],\n",
       "        [-5.5258e-01, -5.4864e-01,  4.5659e-01,  3.1363e-01],\n",
       "        [ 7.2126e-02, -5.8638e-01, -3.7529e-01,  2.4754e-01],\n",
       "        [ 4.2830e-01, -2.8285e-01,  5.3054e-01, -5.6254e-01],\n",
       "        [-3.9345e-01, -2.1543e-02,  5.6130e-01,  6.2297e-01],\n",
       "        [-8.7290e-02,  3.4401e-01, -2.0896e-01,  3.4022e-01],\n",
       "        [-2.6330e-01,  5.7466e-01, -2.0266e-01, -1.1311e-01],\n",
       "        [ 1.4542e-01, -7.6806e-02,  7.4606e-02, -9.0744e-02],\n",
       "        [ 4.8851e-01,  2.7658e-01, -4.9892e-01,  2.6100e-01],\n",
       "        [-5.0555e-01, -4.7462e-01,  5.0206e-01, -1.9199e-01],\n",
       "        [-1.5927e-01, -2.3764e-01,  1.9617e-01, -2.6694e-01],\n",
       "        [-8.9968e-02,  2.6108e-01, -2.0519e-01,  1.5129e-01],\n",
       "        [ 1.6890e-02, -4.8839e-01, -1.4694e-01,  5.6397e-01],\n",
       "        [ 3.4434e-01,  4.1360e-01, -4.2019e-02,  3.9563e-01],\n",
       "        [ 2.1237e-02, -5.1553e-01,  2.5964e-01, -1.4341e-01],\n",
       "        [ 2.5240e-01,  5.4730e-01,  5.0413e-01, -4.2728e-02],\n",
       "        [-4.1227e-01,  1.7684e-01,  1.2357e-01,  2.3153e-01],\n",
       "        [-5.7736e-01, -2.6860e-02, -3.4873e-01, -8.9630e-02],\n",
       "        [-5.7579e-01, -2.8073e-01,  2.8609e-03,  5.0069e-01],\n",
       "        [-4.2708e-01,  8.1113e-02,  3.1112e-01, -3.0204e-01],\n",
       "        [ 5.0329e-02, -3.7567e-01, -4.7228e-01, -2.3877e-02],\n",
       "        [-4.2451e-01, -4.3810e-01, -6.0997e-01,  2.3048e-01],\n",
       "        [-4.3433e-01,  2.9360e-02, -4.2760e-01, -4.0972e-01],\n",
       "        [ 4.0708e-01, -2.0528e-01, -5.8319e-01, -5.1506e-01],\n",
       "        [-2.3130e-01, -4.6759e-01,  1.0024e-01,  5.3646e-02],\n",
       "        [-5.5910e-01,  3.2341e-01, -3.7770e-01,  1.1267e-01],\n",
       "        [ 1.2435e-01, -2.9994e-01, -4.3864e-01, -4.9914e-01],\n",
       "        [-1.9085e-01,  2.0305e-01,  5.4799e-01,  2.0029e-01],\n",
       "        [-1.0735e-01, -5.6632e-01, -8.3088e-03, -4.9687e-01],\n",
       "        [ 1.2371e-01,  2.8257e-01, -3.0305e-01,  2.0974e-01],\n",
       "        [-5.2552e-01,  1.2765e-01, -4.2721e-02,  4.0282e-01],\n",
       "        [ 4.3696e-01, -9.6450e-03,  6.0571e-01, -4.6537e-01],\n",
       "        [-1.9518e-01, -5.3646e-01,  3.1618e-01, -1.7979e-01],\n",
       "        [-6.0590e-01, -4.2794e-01,  1.5141e-01, -4.3477e-01],\n",
       "        [-2.9979e-01, -4.8596e-01, -4.1619e-01, -4.5961e-01],\n",
       "        [ 3.3794e-01, -5.0950e-01, -4.1875e-01,  1.4754e-01],\n",
       "        [-1.1673e-01, -3.5643e-01,  2.6094e-01, -3.4792e-01],\n",
       "        [-1.3500e-01, -7.9153e-02, -4.1265e-01, -5.0940e-01],\n",
       "        [-4.4659e-01,  2.3740e-01, -2.8571e-02, -2.1356e-01],\n",
       "        [-5.1354e-02, -4.8307e-01, -5.1453e-01,  3.9177e-02],\n",
       "        [ 2.0353e-01, -3.3327e-01,  8.2151e-02, -2.0103e-01],\n",
       "        [-1.9286e-01, -1.7259e-01, -3.9228e-01,  4.6764e-01],\n",
       "        [-2.5040e-01, -5.2730e-01, -1.3079e-01,  2.2687e-01],\n",
       "        [-4.8673e-01,  3.2942e-01, -1.0691e-01,  2.7530e-02],\n",
       "        [ 8.1363e+00,  1.6647e+01,  1.6080e+01,  2.2187e+00],\n",
       "        [-2.2046e+00, -9.8895e+00, -1.7334e+01, -4.1428e+00],\n",
       "        [ 2.4113e+01,  7.1751e+00,  3.2989e+00,  1.7532e+01],\n",
       "        [ 9.5966e+00, -1.4115e+01,  2.1901e+01, -1.2845e+01],\n",
       "        [ 1.1689e+00,  1.4819e+01,  1.0886e+01,  1.6824e+01],\n",
       "        [ 9.8907e+00, -1.8366e+01, -2.4690e+01, -1.9093e+01],\n",
       "        [-2.2377e+01, -1.2384e+01,  1.7742e+01,  9.1721e+00],\n",
       "        [ 1.6259e+01, -1.2925e+01,  1.7254e+01,  2.3866e+01],\n",
       "        [ 2.4571e+01, -2.5091e+01, -2.3434e+01, -2.2232e+01],\n",
       "        [-2.3756e+01, -1.6356e+01,  1.3955e+01, -1.9368e+00],\n",
       "        [-2.3453e+01, -2.4273e+01,  2.2770e+01,  8.7586e+00],\n",
       "        [-2.4298e+01, -2.6660e+00,  1.3583e+01,  1.6213e+01],\n",
       "        [-2.7902e+00,  1.5517e+01,  1.5619e+00,  6.8757e+00],\n",
       "        [ 2.3539e+01,  1.0322e+01, -8.5503e+00, -8.3883e+00],\n",
       "        [-2.3859e+01, -3.8701e+00,  2.1507e+01, -1.1614e+01],\n",
       "        [-1.3213e+01, -1.6321e+01,  1.7915e+01,  1.8655e+01],\n",
       "        [ 4.6311e+00, -2.4065e+01, -7.3931e+00, -8.1042e+00],\n",
       "        [-3.2924e+00,  1.4014e+01, -1.3941e+01,  1.2186e+01],\n",
       "        [ 2.0778e+01,  6.5569e+00, -2.4855e+01, -1.7115e+01],\n",
       "        [ 5.8272e+00, -2.4458e+01, -1.5415e+01,  1.2013e+01],\n",
       "        [-1.9837e+01,  1.7320e+01,  2.3568e+01, -1.5185e+01],\n",
       "        [-2.3482e+01,  2.0640e+01,  1.2951e+01, -1.9401e+01],\n",
       "        [-2.1820e+01, -2.9078e+00,  1.6242e+01, -1.9028e+01],\n",
       "        [ 2.4591e+01, -1.3960e+01, -1.6209e+01, -3.4594e+00],\n",
       "        [-2.3551e+00,  1.7396e+01,  2.3884e+01,  2.3070e+01],\n",
       "        [ 4.9773e+00, -2.2377e+01, -5.2886e+00, -4.5712e+00],\n",
       "        [-8.8322e+00,  1.2706e+01,  1.3043e+01, -1.4796e+01],\n",
       "        [-2.3313e+01, -3.4564e+00,  4.7862e+00, -1.0356e+01],\n",
       "        [-7.4431e+00, -2.1446e+01, -1.9952e+01, -1.5724e+01],\n",
       "        [ 1.5650e+01, -5.8946e+00,  1.8544e+01,  1.0145e+00],\n",
       "        [ 1.4691e+01, -7.5698e-01,  1.7390e+01, -1.9379e+01],\n",
       "        [-8.1522e+00, -2.3005e+01,  2.1456e+01, -1.1322e+01],\n",
       "        [ 6.8883e-01,  2.3864e+01,  2.2664e+01, -4.0691e+00],\n",
       "        [-6.9682e+00, -1.7420e+01,  2.1901e+01, -2.0601e+01],\n",
       "        [ 2.3309e+01, -7.9137e+00,  6.6102e+00,  7.9897e+00],\n",
       "        [-2.5543e+00, -3.8415e+00, -2.0197e+01,  1.4851e+01],\n",
       "        [-1.5172e+01,  1.3024e+01, -1.2045e+01, -5.0251e+00],\n",
       "        [ 2.8250e+00, -1.2004e+01, -1.5318e+01,  1.9038e+01],\n",
       "        [ 1.3257e+01, -1.8932e+01, -9.8792e+00,  2.2994e+01],\n",
       "        [-3.3114e+00,  5.8484e+00,  1.5949e+01, -1.1101e+01],\n",
       "        [ 2.0379e+01, -1.5892e+01, -1.8359e+00, -7.0211e+00],\n",
       "        [ 2.3067e+01, -6.3090e+00, -2.2278e+01, -1.3115e+01],\n",
       "        [ 1.9955e+01,  3.7882e+00,  9.7935e+00, -2.4079e+00],\n",
       "        [-1.1624e+01, -1.4936e+00, -1.9371e+01, -6.7464e+00],\n",
       "        [-2.2070e+00,  6.5406e+00,  1.0405e+01,  8.2238e-01],\n",
       "        [-1.7866e+01, -1.2282e+01,  2.2091e+01,  1.4385e+01],\n",
       "        [-2.3373e+01,  1.7830e+01,  8.4232e+00, -1.8409e+01],\n",
       "        [ 2.3041e+01,  7.3632e-01,  2.1473e+01,  1.3577e+01],\n",
       "        [ 2.4101e+01, -1.8434e+01, -4.3572e+00,  9.5495e+00],\n",
       "        [-1.3539e+01,  1.4177e+01, -9.6014e+00, -9.5534e+00],\n",
       "        [ 1.8536e+01,  2.2117e+01, -1.1166e+00,  1.9254e+01],\n",
       "        [-8.3949e+00, -2.4013e+01, -1.8003e+01,  5.6678e+00],\n",
       "        [-1.9353e+00, -1.0410e+01, -7.1435e+00, -2.4828e+01],\n",
       "        [ 2.1126e+01, -1.0004e+01, -1.8315e+00,  1.1194e+00],\n",
       "        [ 2.3898e+01,  2.7463e+00, -1.9153e+01, -1.1975e+01],\n",
       "        [ 6.0447e+00,  5.2846e+00, -1.7643e+01,  8.7335e+00],\n",
       "        [-9.5129e-01,  9.0897e+00,  1.2684e+01, -7.4224e+00],\n",
       "        [ 7.3870e+00, -1.6651e+01, -2.0150e+01, -1.0133e+01],\n",
       "        [-2.1406e+01,  1.2741e+01,  1.7432e+00,  6.1996e+00],\n",
       "        [ 2.3620e+01, -5.9227e+00,  2.2784e+01, -1.7459e+00],\n",
       "        [ 3.0921e+00, -1.2480e+01, -9.8568e+00,  1.2753e+01],\n",
       "        [-1.8911e+01, -1.5586e+01, -1.7800e+01,  8.3879e+00],\n",
       "        [ 2.1403e+01,  8.5353e+00, -1.4398e+01,  1.8055e+01],\n",
       "        [ 2.1707e+01,  2.1998e+01, -4.9705e+00, -1.2125e+01],\n",
       "        [-1.1948e+01, -2.3485e+01,  5.1473e+00,  8.4670e+00],\n",
       "        [-2.2840e+00,  1.4006e+01, -1.9620e+01,  4.4080e+00],\n",
       "        [ 2.0094e+01, -4.7217e+00,  1.3382e+01,  1.7047e+01],\n",
       "        [ 2.4490e+01, -1.1053e+01, -1.8696e+00,  3.8328e+00],\n",
       "        [-8.5463e+00, -7.1925e+00, -9.8654e+00,  6.7723e-01],\n",
       "        [-7.0760e+00,  2.0000e+01, -7.2633e+00,  1.0467e+01],\n",
       "        [ 2.4584e+01, -2.2382e+01, -8.4483e+00, -6.5847e+00],\n",
       "        [-1.4401e+01, -1.9907e+00, -1.6291e+01,  5.9458e+00],\n",
       "        [-1.7105e+01, -1.4711e+01, -2.3570e+01, -2.2983e+01],\n",
       "        [ 4.6327e+00,  1.7854e+01, -1.9768e+01, -4.0782e+00],\n",
       "        [-1.7387e+01,  2.3927e+01, -1.5007e+01,  1.1868e+01],\n",
       "        [-1.0293e+01, -2.7653e+00, -1.9373e+01,  2.7464e+00],\n",
       "        [-2.2919e+01, -2.1670e+00, -3.2762e+00,  1.6614e+01],\n",
       "        [-2.1503e+01, -1.4562e+01, -1.9001e+01, -3.3270e+00],\n",
       "        [-2.0447e+01,  1.1210e+01, -8.5551e+00,  2.2734e+01],\n",
       "        [ 1.9113e+01,  1.9912e+01, -1.2355e+01,  1.2013e+01],\n",
       "        [-2.4748e+01,  1.2295e+01,  2.2637e+01,  2.5089e+01],\n",
       "        [-8.7365e+00,  1.5672e+01,  2.2493e+01,  1.5086e+01],\n",
       "        [ 1.0972e+01,  5.5042e+00, -2.0203e+01, -7.1739e+00],\n",
       "        [-1.2278e+01,  1.6762e+01, -2.4474e+01,  1.0658e+01],\n",
       "        [-2.0960e+01,  2.1359e+00, -1.6678e+01, -5.0080e+00],\n",
       "        [ 2.4392e+01, -1.6216e+01,  3.2884e+00,  1.8443e+00],\n",
       "        [-1.0670e+01,  6.0944e+00, -5.6782e+00,  1.7207e+01],\n",
       "        [-2.0140e+01, -5.4376e+00,  1.0545e+01,  2.0964e+01],\n",
       "        [ 8.3229e+00,  5.5537e+00,  1.1547e+01,  1.4779e+01],\n",
       "        [-4.5973e+00, -5.5278e+00,  7.1088e-01, -7.5777e-01],\n",
       "        [ 2.4375e+01, -1.7032e+01, -1.9935e+01, -4.8118e+00],\n",
       "        [-7.0343e+00,  9.8914e+00, -5.4871e+00, -1.8528e+01],\n",
       "        [-8.4298e-01,  4.8930e+00, -8.0341e+00,  2.2787e+01],\n",
       "        [-2.1311e+01, -1.1030e+01,  1.6532e+01,  2.1814e+01],\n",
       "        [-1.2019e+01, -2.1508e+01, -1.4410e+01,  1.0380e+01],\n",
       "        [ 1.0579e+00, -1.7234e+01,  5.4926e+00, -8.1614e+00],\n",
       "        [-1.7471e+00, -7.3317e+00,  1.4140e+01,  2.4802e+01],\n",
       "        [-9.5250e+00,  2.1970e+01, -3.1847e+00,  2.6644e+00],\n",
       "        [-7.9414e+00, -1.2791e+01,  1.7258e+01,  1.6988e+01],\n",
       "        [-9.5012e+00,  1.4981e+01,  1.8774e+01, -1.1834e+01]],\n",
       "       dtype=torch.float64)"
      ]
     },
     "execution_count": 10,
     "metadata": {},
     "output_type": "execute_result"
    }
   ],
   "source": [
    "d\n"
   ]
  },
  {
   "cell_type": "code",
   "execution_count": 11,
   "id": "16d99c05",
   "metadata": {},
   "outputs": [
    {
     "name": "stdout",
     "output_type": "stream",
     "text": [
      "Device count: 1\n"
     ]
    }
   ],
   "source": [
    "my_compilecircuit.set_dataset(d)\n"
   ]
  },
  {
   "cell_type": "code",
   "execution_count": 12,
   "id": "0fc3707f",
   "metadata": {},
   "outputs": [
    {
     "name": "stdout",
     "output_type": "stream",
     "text": [
      "cpu\n"
     ]
    }
   ],
   "source": [
    "print(my_compilecircuit.device)"
   ]
  },
  {
   "cell_type": "code",
   "execution_count": 13,
   "id": "c65b143e",
   "metadata": {},
   "outputs": [
    {
     "name": "stdout",
     "output_type": "stream",
     "text": [
<<<<<<< HEAD
      "<bound method QUDIOBackend.dataset of <tedq.backends.qudio_backend.QUDIOBackend object at 0x16a8b2490>>\n"
=======
      "<bound method QUDIOBackend.dataset of <tedq.backends.qudio_backend.QUDIOBackend object at 0x7fb4ae7a88b0>>\n"
>>>>>>> 9b86d325
     ]
    }
   ],
   "source": [
    "print(my_compilecircuit.dataset)"
   ]
  },
  {
   "cell_type": "code",
   "execution_count": 14,
   "id": "867edc04",
   "metadata": {
    "collapsed": true,
    "jupyter": {
     "outputs_hidden": true
    },
    "tags": []
   },
   "outputs": [
    {
     "name": "stdout",
     "output_type": "stream",
     "text": [
      "<bound method QUDIOBackend.dataset of <tedq.backends.qudio_backend.QUDIOBackend object at 0x16a8b2490>>\n",
      "tensor([[ 0.0626,  0.9421, -0.0626],\n",
      "        [ 0.6268,  0.4481, -0.6268],\n",
      "        [ 0.3601,  0.9411, -0.3601],\n",
      "        [ 0.9733,  0.7448, -0.9733]], grad_fn=<CatBackward0>)\n",
      "200 200\n"
     ]
    }
   ],
   "source": [
    "print(my_compilecircuit.dataset)\n",
    "cir_params = torch.cat((params, -params[:,0].view(-1,1)),1)\n",
    "print(cir_params)\n",
    "y= my_compilecircuit(cir_params)\n",
    "print(len(y),len(y_target))"
   ]
  },
  {
   "cell_type": "code",
   "execution_count": 15,
   "id": "7948c7e7",
   "metadata": {},
   "outputs": [
    {
     "name": "stdout",
     "output_type": "stream",
     "text": [
      "tensor([1., 1., 1., 1., 1., 1., 1., 1., 1., 1., 1., 1., 1., 1., 1., 1., 1., 1.,\n",
      "        1., 1., 1., 1., 1., 1., 1., 1., 1., 1., 1., 1., 1., 1., 1., 1., 1., 1.,\n",
      "        1., 1., 1., 1., 1., 1., 1., 1., 1., 1., 1., 1., 1., 1., 1., 1., 1., 1.,\n",
      "        1., 1., 1., 1., 1., 1., 1., 1., 1., 1., 1., 1., 1., 1., 1., 1., 1., 1.,\n",
      "        1., 1., 1., 1., 1., 1., 1., 1., 1., 1., 1., 1., 1., 1., 1., 1., 1., 1.,\n",
      "        1., 1., 1., 1., 1., 1., 1., 1., 1., 1., 0., 0., 0., 0., 0., 0., 0., 0.,\n",
      "        0., 0., 0., 0., 0., 0., 0., 0., 0., 0., 0., 0., 0., 0., 0., 0., 0., 0.,\n",
      "        0., 0., 0., 0., 0., 0., 0., 0., 0., 0., 0., 0., 0., 0., 0., 0., 0., 0.,\n",
      "        0., 0., 0., 0., 0., 0., 0., 0., 0., 0., 0., 0., 0., 0., 0., 0., 0., 0.,\n",
      "        0., 0., 0., 0., 0., 0., 0., 0., 0., 0., 0., 0., 0., 0., 0., 0., 0., 0.,\n",
      "        0., 0., 0., 0., 0., 0., 0., 0., 0., 0., 0., 0., 0., 0., 0., 0., 0., 0.,\n",
      "        0., 0.])\n"
     ]
    }
   ],
   "source": [
    "print(y_target)"
   ]
  },
  {
   "cell_type": "code",
   "execution_count": 16,
   "id": "489171ae",
   "metadata": {},
   "outputs": [
    {
     "name": "stdout",
     "output_type": "stream",
     "text": [
      "epoch 1: loss = 0.60026067\n",
      "acc: 50.0\n",
      "epoch 6: loss = 0.53458005\n",
      "acc: 82.5\n",
      "epoch 11: loss = 0.54015154\n",
      "acc: 87.0\n",
      "epoch 16: loss = 0.53754419\n",
      "acc: 80.0\n",
      "epoch 21: loss = 0.53331584\n",
      "acc: 83.0\n",
      "epoch 26: loss = 0.53382146\n",
      "acc: 83.5\n",
      "epoch 31: loss = 0.53314394\n",
      "acc: 82.0\n",
      "epoch 36: loss = 0.53291285\n",
      "acc: 82.5\n",
      "epoch 41: loss = 0.53304178\n",
      "acc: 84.5\n",
      "epoch 46: loss = 0.53267753\n",
      "acc: 83.0\n",
      "epoch 51: loss = 0.53280795\n",
      "acc: 83.0\n",
      "epoch 56: loss = 0.53269351\n",
      "acc: 83.0\n",
      "epoch 61: loss = 0.53268111\n",
      "acc: 83.0\n",
      "epoch 66: loss = 0.53267652\n",
      "acc: 83.0\n",
      "epoch 71: loss = 0.53265524\n",
      "acc: 83.0\n",
      "epoch 76: loss = 0.53265816\n",
      "acc: 83.0\n",
      "epoch 81: loss = 0.53265661\n",
      "acc: 83.0\n",
      "epoch 86: loss = 0.53265083\n",
      "acc: 83.0\n",
      "epoch 91: loss = 0.53264987\n",
      "acc: 83.0\n",
      "epoch 96: loss = 0.53265035\n",
      "acc: 83.0\n"
     ]
    }
   ],
   "source": [
    "\n",
    "optimizer = torch.optim.Adam([params], lr=0.5)\n",
    "\n",
    "rnd_sq = np.arange(n_train)\n",
    "\n",
    "# target_list = [0 for _ in range(n_train)]\n",
    "y_list = [0 for _ in range(n_train)]\n",
    "\n",
    "for epoch in range(n_epoch):\n",
    "    np.random.shuffle(rnd_sq)\n",
    "    l_sum = 0\n",
    "    \n",
    "#     w = y_target[i]*2+1\n",
    "    loss = nn.BCELoss(reduction='mean')\n",
    "    cir_params = torch.cat((params, -params[:,0].view(-1,1)),1)\n",
    "    y = my_compilecircuit(cir_params)\n",
    "#     print(len(y), len(y_target))\n",
    "    \n",
    "    \n",
    "    diff = y[:,1]\n",
    "    diff-= 0.6\n",
    "# #     print(len(diff), len(y_target))\n",
    "    \n",
    "    diff[diff>0] = diff[diff>0]*5./4. + 0.5\n",
    "    diff[diff<=0] = diff[diff<=0]*5./6. + 0.5\n",
    "    \n",
    "#     diff = y[0][1]\n",
    "#     print(len(diff), len(y_target))\n",
    "\n",
    "    l = loss(diff, y_target)\n",
    "    l.backward()\n",
    "\n",
    "    if epoch % 5 == 0:\n",
    "        print(f'epoch {epoch + 1}: loss = {l:.8f}')\n",
    "        print(\"acc:\", np.sum(np.sum(((diff>0.5)==y_target).detach().numpy()))/n_train*100)\n",
    "#         print(\"prediction:  \", (diff.detach().numpy()>0.5), \"   \",y_target)\n",
    "\n",
    "        \n",
    "    params.grad = params.grad/n_train\n",
    "    optimizer.step()\n",
    "    optimizer.zero_grad()"
   ]
  },
  {
   "cell_type": "markdown",
   "id": "0d59a2e9",
   "metadata": {},
   "source": [
    "### Test the trained circuit"
   ]
  },
  {
   "cell_type": "code",
   "execution_count": 17,
   "id": "753c783b",
   "metadata": {},
   "outputs": [
    {
     "name": "stdout",
     "output_type": "stream",
     "text": [
      "Device count: 1\n",
      "loss = 0.53264958\n",
      "acc: 78.0\n",
      "prediction:   [ True  True  True  True  True  True  True  True  True  True  True  True\n",
      "  True  True  True  True  True  True  True  True  True  True  True  True\n",
      "  True False False False False False  True  True False  True False False\n",
      " False  True  True  True  True False  True False False False  True  True\n",
      " False  True]     tensor([1., 1., 1., 1., 1., 1., 1., 1., 1., 1., 1., 1., 1., 1., 1., 1., 1., 1.,\n",
      "        1., 1., 1., 1., 1., 1., 1., 0., 0., 0., 0., 0., 0., 0., 0., 0., 0., 0.,\n",
      "        0., 0., 0., 0., 0., 0., 0., 0., 0., 0., 0., 0., 0., 0.])\n"
     ]
    }
   ],
   "source": [
    "d_erg = torch.tensor(np.random.rand(np.int(n_test/2), N)*2-1)*h_erg*h_bar*t_d*math.pi\n",
    "d_local = torch.tensor(np.random.rand(np.int(n_test/2), N)*2-1)*h_loc*h_bar*t_d*math.pi\n",
    "d = torch.cat((d_erg, d_local), 0)\n",
    "\n",
    "my_compilecircuit.set_dataset(d)\n",
    "\n",
    "y_target_test = torch.Tensor(np.array([1]*np.int(n_test/2)+[0]*np.int(n_test/2)))\n",
    "\n",
    "l_sum=0\n",
    "\n",
    "\n",
    "#     w = y_target[i]*2+1\n",
    "cir_params = torch.cat((params, -params[:,0].view(-1,1)),1)\n",
    "y = my_compilecircuit(cir_params)\n",
    "#     print(len(y), len(y_target))\n",
    "\n",
    "diff = y[:,1]\n",
    "diff-= 0.6\n",
    "\n",
    "diff[diff>0] = diff[diff>0]*5./4. + 0.5\n",
    "diff[diff<=0] = diff[diff<=0]*5./6. + 0.5\n",
    "\n",
    "print(f'loss = {l:.8f}')\n",
    "print(\"acc:\", np.sum(((diff>0.5)==y_target_test).detach().numpy())/n_test*100)\n",
    "print(\"prediction:  \", (diff.detach().numpy()>0.5), \"   \",y_target_test)"
   ]
  }
 ],
 "metadata": {
  "kernelspec": {
   "display_name": "Python 3 (ipykernel)",
   "language": "python",
   "name": "python3"
  },
  "language_info": {
   "codemirror_mode": {
    "name": "ipython",
    "version": 3
   },
   "file_extension": ".py",
   "mimetype": "text/x-python",
   "name": "python",
   "nbconvert_exporter": "python",
   "pygments_lexer": "ipython3",
   "version": "3.8.10"
  }
 },
 "nbformat": 4,
 "nbformat_minor": 5
}<|MERGE_RESOLUTION|>--- conflicted
+++ resolved
@@ -561,11 +561,8 @@
      "name": "stdout",
      "output_type": "stream",
      "text": [
-<<<<<<< HEAD
       "<bound method QUDIOBackend.dataset of <tedq.backends.qudio_backend.QUDIOBackend object at 0x16a8b2490>>\n"
-=======
-      "<bound method QUDIOBackend.dataset of <tedq.backends.qudio_backend.QUDIOBackend object at 0x7fb4ae7a88b0>>\n"
->>>>>>> 9b86d325
+
      ]
     }
    ],
